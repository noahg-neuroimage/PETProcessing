"""
Todo:
    * Add the Ichise paper citations.
    * Add the SRTM and FRTM paper citations.
    * Add implementations for the SRTM2 and FRTM2 analyses.
    
"""
import numpy as np
from scipy.optimize import curve_fit as sp_fit
import numba


from .graphical_analysis import get_index_from_threshold
from .graphical_analysis import cumulative_trapezoidal_integral as cum_trapz
from . import tcms_as_convolutions as tcms_conv

def weight_tac_simple(tac_durations_in_minutes: np.ndarray,
                      tac_vals: np.ndarray) -> np.ndarray:
    """
    Weight a Time Activity Curve (TAC) based on variance. This function applies the simple frame
    time length to activity ratio found in
    http://www.turkupetcentre.net/petanalysis/model_weighting.html.

    Args:
        tac_durations_in_minutes (np.ndarray): Duration of each frame in the TAC in minutes.
        tac_vals (np.ndarray): Activity values for each frame in the TAC.
    
    Returns:
        tac_weights (np.ndarray): Weights to be applied to the TAC during fitting process.
    """
    tac_weights = tac_durations_in_minutes/tac_vals
    tac_vals_where_zero = np.where(tac_vals==0)
    tac_weights[tac_vals_where_zero] = 0
    return tac_weights


def weight_tac_decay(tac_durations_in_minutes: np.ndarray,
                     tac_vals: np.ndarray,
                     tac_times_in_minutes: np.ndarray,
                     half_life_in_minutes: np.ndarray) -> np.ndarray:
    """
    Weight a Time Activity Curve (TAC) based on variance. This function applies the simple frame
    time length to activity ratio found in
    http://www.turkupetcentre.net/petanalysis/model_weighting.html with an extra factor for decay
    correction.

    Args:
        tac_durations_in_minutes (np.ndarray): Duration of each frame in the TAC in minutes.
        tac_vals (np.ndarray): Activity values for each frame in the TAC.
        tac_times_in_minutes (np.ndarray): Frame times for the TAC in minutes.
        half_life_in_minutes (np.ndarray): Half life of the radioisotope in minutes.
    
    Returns:
        tac_weights (np.ndarray): Weights to be applied to the TAC during fitting process.
    """
    decay_factor = np.exp(-np.log(2) / half_life_in_minutes * tac_times_in_minutes)
    tac_weights = tac_durations_in_minutes * decay_factor / tac_vals
    tac_vals_where_zero = np.where(tac_vals==0)
    tac_weights[tac_vals_where_zero] = 0
    return tac_weights



def calc_srtm_tac(tac_times_in_minutes: np.ndarray, ref_tac_vals: np.ndarray, r1: float, k2: float, bp: float) -> np.ndarray:
    r"""
    Calculate the Time Activity Curve (TAC) using the Simplified Reference Tissue Model (SRTM)
    with the given reference TAC and kinetic parameters.

    .. important::
        This function assumes that the reference TAC is uniformly sampled with respect to time
        since we perform convolutions.


    The SRTM TAC can be calculated as:

    .. math::

        C(t)=R_{1}C_\mathrm{R}(t) + \left(k_{2} - \frac{R_{1}k_{2}}{1+\mathrm{BP}}\right)
        C_\mathrm{R}(t)\otimes\exp\left(- \frac{k_{2}t}{1+\mathrm{BP}}\right),


    where :math:`C_\mathrm{R}(t)` is the reference TAC, :math:`R_{1}=\frac{k_1^\prime}{k_1}`,
    :math:`k_{2}` is the rate-constant from the tissue compartment to plasma, and 
    :math:`\mathrm{BP}` is the binding potential.


    Args:
        tac_times_in_minutes (np.ndarray): The array representing the time-points for both TACs.
        r1 (float): The ratio of the clearance rate of tracer from plasma to the reference to the transfer rate of the
            tracer from plasma to the tissue; :math:`R_{1}\equiv\frac{k_1^\prime}{k_1}`.
        k2 (float): The rate constant for the transfer of the tracer from tissue compartment to plasma.
        bp (float): The binding potential of the tracer in the tissue.
        ref_tac_vals (np.ndarray): The values of the reference TAC.

    Returns:
        np.ndarray: TAC values calculated using SRTM.


    Raises:
        AssertionError: If the reference TAC and times are different dimensions.


    """
    first_term = r1 * ref_tac_vals
    bp_coeff = k2 / (1.0 + bp)
    exp_term = np.exp(-bp_coeff * tac_times_in_minutes)
    dt = tac_times_in_minutes[1] - tac_times_in_minutes[0]
    second_term = (k2 - r1 * bp_coeff) * tcms_conv.calc_convolution_with_check(f=exp_term, g=ref_tac_vals, dt=dt)

    return first_term + second_term


def _calc_simplified_frtm_tac(tac_times_in_minutes: np.ndarray,
                              ref_tac_vals: np.ndarray,
                              r1: float,
                              a1: float,
                              a2: float,
                              alpha_1: float,
                              alpha_2: float) -> np.ndarray:
    r"""
    Calculate the Time Activity Curve (TAC) for the Full Reference Tissue Model (FRTM) given the
    reference TAC and simplified coefficients. The coefficients can be generated from kinetic
    constants using :func:`_calc_frtm_params_from_kinetic_params`

    .. important::
        This function assumes that the reference TAC is uniformly sampled with respect to time
        since we perform convolutions.

    We use a more compact form for the FRTM:

    .. math::

        C(t) = R_{1}C_\mathrm{R}(t) + \left[ A_{1}e^{-\alpha_{1}t} + A_{2}e^{-\alpha_{2}t} \right]
        \otimes C_\mathrm{R}(t),

    where :math:`R_{1}\equiv\frac{k_1^\prime}{k_1}`, and 
    :math:`A_{1},\,A_{2},\,\alpha_1,\,\alpha_2` can be calculated from the underlying kinetic
    constants. See :func:`_calc_frtm_params_from_kinetic_params` for more details about
    the parameter calculation.

    Args:
        tac_times_in_minutes (np.ndarray): The array representing the time-points for both TACs.
        r1 (float): The ratio of the clearance rate of tracer from plasma to the reference to the transfer rate of the
            tracer from plasma to the tissue; :math:`R_{1}\equiv\frac{k_1^\prime}{k_1}`.
        a1 (float): Coefficient of the first exponential term.
        a2 (float): Coefficient of the second exponential term.
        alpha_1 (float): Coefficient inside the first exponential.
        alpha_2 (float): Coefficient inside the second exponential.
        ref_tac_vals (np.ndarray): The values of the reference TAC.

    Returns:
        np.ndarray: TAC values calculated using FRTM.


    Raises:
        AssertionError: If the reference TAC and times are different dimensions.

    """
    first_term = r1 * ref_tac_vals
    exp_funcs = a1 * np.exp(-alpha_1 * tac_times_in_minutes) + a2 * np.exp(-alpha_2 * tac_times_in_minutes)
    dt = tac_times_in_minutes[1] - tac_times_in_minutes[0]
    second_term = tcms_conv.calc_convolution_with_check(f=exp_funcs, g=ref_tac_vals, dt=dt)
    return first_term + second_term


def _calc_frtm_params_from_kinetic_params(r1: float,
                                          k2: float,
                                          k3: float,
                                          k4: float) -> tuple[float, float, float, float, float]:
    r"""
    Calculates the parameters (coefficients) for the simplified FRTM function
    (:func:`_calc_simplified_frtm_tac`) given the kinetic constants.

    The parameters are defined as:

    .. math::

        \alpha_{1} &= \frac{\beta - \chi}{2}\\
        \alpha_{2} &= \frac{\beta + \chi}{2}\\
        A_{1} &= \left(\frac{k_{3} + k_{4} -\alpha_{2}}{\chi} \right)\left( \frac{k_{2}}{R_{1}} - 
        \alpha_{2} \right)\\
        A_{2} &= \left(\frac{\alpha_{1}-k_{3} - k_{4} }{\chi} \right)\left( \frac{k_{2}}{R_{1}} - 
        \alpha_{1} \right),

    where additionally we have:

    .. math::

        \alpha_{1} &= \frac{k_{2} + k_{3} + k_{4} - \sqrt{\left( k_{2} + k_{3} + k_{4} \right)^2 - 
        4k_{2}k_{4}}}{2}\\
        \alpha_{2} &= \frac{k_{2} + k_{3} + k_{4} + \sqrt{\left( k_{2} + k_{3} + k_{4} \right)^2 - 
        4k_{2}k_{4}}}{2}\\
        A_{1} &= \left( \frac{k_{3} + k_{4} -\alpha_{2}}{\alpha_{1} - \alpha_{2}} \right)\left( 
        \frac{k_{2}}{R_{1}}
        - \alpha_{2} \right)\\
        A_{2} &= \left(  \frac{\alpha_{1}-k_{3} - k_{4} }{\alpha_{1} - \alpha_{2}} \right)\left( 
        \frac{k_{2}}{R_{1}}
        - \alpha_{1} \right)


    Args:
        r1 (float): The ratio of the clearance rate of tracer from plasma to the reference to the 
            transfer rate of the tracer from plasma to the tissue;
            :math:`R_{1}\equiv\frac{k_1^\prime}{k_1}`.
        k2 (float): The rate of tracer transfer from the first tissue compartment to plasma.
        k3 (float): The rate of tracer transfer from the first tissue compartment to the second
            tissue compartment.
        k4 (float): The rate of tracer transfer from the second tissue compartment to the first
            tissue compartment.

    Returns:
        tuple: (``r1``, ``a1``, ``a2``, ``alpha_1``, ``alpha_2``) parameters for
            :func:`_calc_simplified_frtm_tac`.
    """
    beta = k2 + k3 + k4
    chi = np.sqrt(beta ** 2. - 4.0 * k2 * k4)
    alpha_1 = (beta - chi) / 2.0
    alpha_2 = (beta + chi) / 2.0
    a1 = (k3 + k4 - alpha_2) / chi * (k2 / r1 - alpha_2)
    a2 = (alpha_1 - k3 - k4) / chi * (k2 / r1 - alpha_1)
    return r1, a1, a2, alpha_1, alpha_2


def calc_frtm_tac(tac_times_in_minutes: np.ndarray,
                  ref_tac_vals: np.ndarray,
                  r1: float,
                  k2: float,
                  k3: float,
                  k4: float) -> np.ndarray:
    r"""
    Calculate the Time Activity Curve (TAC) using the Full Reference Tissue Model (SRTM) with the
    given reference TAC and kinetic parameters.

    .. important::
        This function assumes that the reference TAC is uniformly sampled with respect to time
        since we perform convolutions.

    The FRTM TAC can be calculated as:

    .. math::

        C(t) = R_{1}C_\mathrm{R}(t) + \left[ A_{1}e^{-\alpha_{1}t} + A_{2}e^{-\alpha_{2}t} \right]
        \otimes C_\mathrm{R}(t),

    where additionally we have:

    .. math::

        \alpha_{1} &= \frac{k_{2} + k_{3} + k_{4} - \sqrt{\left( k_{2} + k_{3} + k_{4} \right)^2 - 
        4k_{2}k_{4}}}{2}\\
        \alpha_{2} &= \frac{k_{2} + k_{3} + k_{4} + \sqrt{\left( k_{2} + k_{3} + k_{4} \right)^2 - 
        4k_{2}k_{4}}}{2}\\
        A_{1} &= \left( \frac{k_{3} + k_{4} -\alpha_{2}}{\alpha_{1} - \alpha_{2}} \right)\left( 
        \frac{k_{2}}{R_{1}}
        - \alpha_{2} \right)\\
        A_{2} &= \left(  \frac{\alpha_{1}-k_{3} - k_{4} }{\alpha_{1} - \alpha_{2}} \right)\left( 
        \frac{k_{2}}{R_{1}}
        - \alpha_{1} \right)


    Args:
        tac_times_in_minutes (np.ndarray): The array representing the time-points for both TACs.
        r1 (float): The ratio of the clearance rate of tracer from plasma to the reference to the transfer rate of the
            tracer from plasma to the tissue; :math:`R_{1}\equiv\frac{k_1^\prime}{k_1}`.
        k2 (float): The rate of tracer transfer from the first tissue compartment to plasma.
        k3 (float): The rate of tracer transfer from the first tissue compartment to the second 
            tissue compartment.
        k4 (float): The rate of tracer transfer from the second tissue compartment to the first
            tissue compartment.
        ref_tac_vals (np.ndarray): The values of the reference TAC.

    Returns:
        np.ndarray: TAC values calculated using FRTM.

    Raises:
        AssertionError: If the reference TAC and times are different dimensions.

    See Also:
        * :func:`_calc_simplified_frtm`
        * :func:`_calc_frtm_params_from_kinetic_params`

    """
    r1_n, a1, a2, alpha_1, alpha_2 = _calc_frtm_params_from_kinetic_params(r1=r1, k2=k2, k3=k3, k4=k4)
    return _calc_simplified_frtm_tac(tac_times_in_minutes=tac_times_in_minutes, ref_tac_vals=ref_tac_vals, r1=r1_n, a1=a1, a2=a2,
                                     alpha_1=alpha_1, alpha_2=alpha_2)


def fit_srtm_to_tac(tac_times_in_minutes: np.ndarray,
                    tgt_tac_vals: np.ndarray,
                    ref_tac_vals: np.ndarray,
                    r1_start: float = 0.5,
                    k2_start: float = 0.5,
                    bp_start: float = 0.5) -> tuple:
    r"""
    Fit SRTM to the provided target Time Activity Curve (TAC), given the reference TAC, times, and
    starting guesses for the kinetic parameters.

    .. important::
        This function assumes that the reference TAC is uniformly sampled with respect to time
        since we perform convolutions.

    This is a simple wrapper around :func:`scipy.optimize.curve_fit` and does not use any bounds
    for the different parameters.

    Args:
        tac_times_in_minutes (np.ndarray): The array representing the time-points for both TACs.
        tgt_tac_vals (np.ndarray): Target TAC to fit with the SRTM.
        ref_tac_vals (np.ndarray): Reference (and Target) TAC times.
        r1_start (float): Starting guess for the :math:`R_1\equiv\frac{k_1^\prime}{k_1}` parameter.
        k2_start (float): Starting guess for :math:`k_2` parameter.
        bp_start (float): Starting guess for the binding potential.

    Returns:
        tuple: (``fit_parameters``, ``fit_covariance``). Output from 
            :func:`scipy.optimize.curve_fit`

    Raises:
        AssertionError: If the reference TAC and times are different dimensions.

    See Also:
        * :func:`calc_srtm_tac`

    """
    def _fitting_srtm(tac_times_in_minutes, r1, k2, bp):
        return calc_srtm_tac(tac_times_in_minutes=tac_times_in_minutes, ref_tac_vals=ref_tac_vals, r1=r1, k2=k2, bp=bp)
    
    starting_values = [r1_start, k2_start, bp_start]
    
    return sp_fit(f=_fitting_srtm, xdata=tac_times_in_minutes, ydata=tgt_tac_vals, p0=starting_values)


def fit_srtm2_to_tac(tac_times_in_minutes: np.ndarray,
                     tgt_tac_vals: np.ndarray,
                     ref_tac_vals: np.ndarray,
                     k2_prime: float = 0.5,
                     r1_start: float = 0.5,
                     bp_start: float = 0.5) -> tuple:
    r"""
    Fit SRTM2 to the provided target Time Activity Curve (TAC), given the reference TAC, times, and
    starting guesses for the kinetic parameters.

    .. important::
        This function assumes that the reference TAC is uniformly sampled with respect to time
        since we perform convolutions.

    This is a simple wrapper around :func:`scipy.optimize.curve_fit` and does not use any bounds
    for the different parameters.

    Args:
        tac_times_in_minutes (np.ndarray): The array representing the time-points for both TACs.
        tgt_tac_vals (np.ndarray): Target TAC to fit with the SRTM2.
        ref_tac_vals (np.ndarray): Reference (and Target) TAC times.
        k2_prime (float): The :math:`k_2^\prime` value.` Defaults to 0.5.
        r1_start (float): Starting guess for the :math:`R_1\equiv\frac{k_1^\prime}{k_1}` parameter.
        bp_start (float): Starting guess for the binding potential.

    Returns:
        tuple: (``fit_parameters``, ``fit_covariance``). Output from 
            :func:`scipy.optimize.curve_fit`

    Raises:
        AssertionError: If the reference TAC and times are different dimensions.

    See Also:
        * :func:`calc_srtm_tac`
        * :func:`fit_srtm_to_tac`

    """

    def _fitting_srtm(tac_times_in_minutes, r1, bp):
        return calc_srtm_tac(tac_times_in_minutes=tac_times_in_minutes, ref_tac_vals=ref_tac_vals, r1=r1, k2=k2_prime, bp=bp)

    starting_values = [r1_start, bp_start]

    return sp_fit(f=_fitting_srtm, xdata=tac_times_in_minutes, ydata=tgt_tac_vals, p0=starting_values)



def fit_srtm_to_tac_with_bounds(tac_times_in_minutes: np.ndarray,
                                tgt_tac_vals: np.ndarray,
                                ref_tac_vals: np.ndarray,
                                r1_bounds: np.ndarray = np.asarray(
                                    [0.5, 0.0, 10.0]),
                                k2_bounds: np.ndarray = np.asarray(
                                    [0.5, 0.0, 10.0]),
                                bp_bounds: np.ndarray = np.asarray([0.5, 0.0, 10.0])) -> tuple:
    r"""
    Fit SRTM to the provided target Time Activity Curve (TAC), given the reference TAC, times, and
    bounds for the kinetic parameters.

    .. important::
        This function assumes that the reference TAC is uniformly sampled with respect to time 
        since we perform convolutions.

    This function is a wrapper around `scipy.optimize.curve_fit` and uses parameter bounds during
    optimization. The bounds for each parameter are formatted as: 
    ``(starting_value, lo_bound, hi_bound)``.

    Args:
        tac_times_in_minutes (np.ndarray): The array representing the time-points for both TACs.
        tgt_tac_vals (np.ndarray): Target TAC to fit with the SRTM.
        ref_tac_vals (np.ndarray): Reference TAC values.
        r1_bounds (np.ndarray): The bounds for the :math:`R_1\equiv\frac{k_1^\prime}{k_1}` parameter.
            Defaults to [0.5, 0.0, 10.0].
        k2_bounds (np.ndarray): The bounds for :math:`k_2` parameter. Defaults to [0.5, 0.0, 10.0].
        bp_bounds (np.ndarray): The bounds for the binding potential parameter. Defaults to
            [0.5, 0.0, 10.0].

    Returns:
        tuple: (``fit_parameters``, ``fit_covariance``). Output from `scipy.optimize.curve_fit`.

    Raises:
        AssertionError: If the target TAC and times are different dimensions.

    See Also:
        * :func:`calc_srtm_tac`

    """
    def _fitting_srtm(tac_times_in_minutes, r1, k2, bp):
        return calc_srtm_tac(tac_times_in_minutes=tac_times_in_minutes, ref_tac_vals=ref_tac_vals, r1=r1, k2=k2, bp=bp)

    st_values = (r1_bounds[0], k2_bounds[0], bp_bounds[0])
    lo_values = (r1_bounds[1], k2_bounds[1], bp_bounds[1])
    hi_values = (r1_bounds[2], k2_bounds[2], bp_bounds[2])

    return sp_fit(f=_fitting_srtm, xdata=tac_times_in_minutes, ydata=tgt_tac_vals,
                  p0=st_values, bounds=[lo_values, hi_values])


def fit_srtm2_to_tac_with_bounds(tac_times_in_minutes: np.ndarray,
                                 tgt_tac_vals: np.ndarray,
                                 ref_tac_vals: np.ndarray,
                                 k2_prime: float = 0.5,
                                 r1_bounds: np.ndarray = np.asarray(
                                     [0.5, 0.0, 10.0]),
                                 bp_bounds: np.ndarray = np.asarray([0.5, 0.0, 10.0])) -> tuple:
    r"""
    Fit SRTM2 to the provided target Time Activity Curve (TAC), given the reference TAC, times, and
    bounds for the kinetic parameters.

    .. important::
        This function assumes that the reference TAC is uniformly sampled with respect to time
        since we perform convolutions.

    This function is a wrapper around `scipy.optimize.curve_fit` and uses parameter bounds during
    optimization. The bounds for each parameter are formatted as: 
    ``(starting_value, lo_bound, hi_bound)``.

    Args:
        tac_times_in_minutes (np.ndarray): The array representing the time-points for both TACs.
        tgt_tac_vals (np.ndarray): Target TAC to fit with the SRTM2.
        ref_tac_vals (np.ndarray): Reference TAC values.
        k2_prime (int): The value for :math:`k_2^\prime`. Defaults to 0.5.
        r1_bounds (np.ndarray): The bounds for the :math:`R_1\equiv\frac{k_1^\prime}{k_1}` 
            parameter. Defaults to [0.5, 0.0, 10.0].
        bp_bounds (np.ndarray): The bounds for the binding potential parameter.
            Defaults to [0.5, 0.0, 10.0].

    Returns:
        tuple: (``fit_parameters``, ``fit_covariance``). Output from `scipy.optimize.curve_fit`.

    Raises:
        AssertionError: If the target TAC and times are different dimensions.

    See Also:
        * :func:`calc_srtm_tac`
        * :func:`fit_srtm2_tac`
        * :func:`fit_srtm_to_tac_with_bounds`

    """

    def _fitting_srtm(tac_times_in_minutes, r1, bp):
        return calc_srtm_tac(tac_times_in_minutes=tac_times_in_minutes, ref_tac_vals=ref_tac_vals, r1=r1, k2=k2_prime, bp=bp)

    st_values = (r1_bounds[0], bp_bounds[0])
    lo_values = (r1_bounds[1], bp_bounds[1])
    hi_values = (r1_bounds[2], bp_bounds[2])

    return sp_fit(f=_fitting_srtm, xdata=tac_times_in_minutes, ydata=tgt_tac_vals, p0=st_values, bounds=[lo_values, hi_values])


def fit_frtm_to_tac(tac_times_in_minutes: np.ndarray,
                    tgt_tac_vals: np.ndarray,
                    ref_tac_vals: np.ndarray,
                    r1_start: float = 0.5,
                    k2_start: float = 0.5,
                    k3_start: float = 0.5,
                    k4_start: float = 0.5) -> tuple:
    r"""
    Fit FRTM to the provided target Time Activity Curve (TAC), given the reference TAC, times, and
    starting guesses for the kinetic parameters.

    .. important::
        This function assumes that the reference TAC is uniformly sampled with respect to time
        since we perform convolutions.

    This is a simple wrapper around :func:`scipy.optimize.curve_fit` and does not use any bounds
    for the different parameters.

    Args:
        tac_times_in_minutes (np.ndarray): The array representing the time-points for both TACs.
        tgt_tac_vals (np.ndarray): Target TAC to fit with the SRTM.
        ref_tac_vals (np.ndarray): Reference (and Target) TAC times.
        r1_start (float): Starting guess for the :math:`R_1\equiv\frac{k_1^\prime}{k_1}` parameter.
        k2_start (float): Starting guess for :math:`k_2` parameter.
        k3_start (float): Starting guess for :math:`k_3` parameter.
        k4_start (float): Starting guess for :math:`k_4` parameter.

    Returns:
        tuple: (``fit_parameters``, ``fit_covariance``). Output from
            :func:`scipy.optimize.curve_fit`

    Raises:
        AssertionError: If the reference TAC and times are different dimensions.

    See Also:
        * :func:`calc_frtm_tac`

    """
    def _fitting_frtm(tac_times_in_minutes, r1, k2, k3, k4):
        return calc_frtm_tac(tac_times_in_minutes=tac_times_in_minutes, ref_tac_vals=ref_tac_vals, r1=r1, k2=k2, k3=k3, k4=k4)

    starting_values = (r1_start, k2_start, k3_start, k4_start)
    return sp_fit(f=_fitting_frtm, xdata=tac_times_in_minutes, ydata=tgt_tac_vals, p0=starting_values)


def fit_frtm2_to_tac(tac_times_in_minutes: np.ndarray,
                     tgt_tac_vals: np.ndarray,
                     ref_tac_vals: np.ndarray,
                     k2_prime: float = 0.5,
                     r1_start: float = 0.5,
                     k3_start: float = 0.5,
                     k4_start: float = 0.5) -> tuple:
    r"""
    Fit FRTM2 to the provided target Time Activity Curve (TAC), given the reference TAC, times, and
    starting guesses for the kinetic parameters.

    .. important::
        This function assumes that the reference TAC is uniformly sampled with respect to time
        since we perform convolutions.

    This is a simple wrapper around :func:`scipy.optimize.curve_fit` and does not use any bounds
    for the different parameters.

    Args:
        tac_times_in_minutes (np.ndarray): The array representing the time-points for both TACs.
        tgt_tac_vals (np.ndarray): Target TAC to fit with the SRTM.
        ref_tac_vals (np.ndarray): Reference (and Target) TAC times.
        k2_prime (float): Value for the :math:`k_2^\prime` parameter. Defaults to 0.5.
        r1_start (float): Starting guess for the :math:`R_1\equiv\frac{k_1^\prime}{k_1}` parameter.
        k3_start (float): Starting guess for :math:`k_3` parameter.
        k4_start (float): Starting guess for :math:`k_4` parameter.

    Returns:
        tuple: (``fit_parameters``, ``fit_covariance``). Output from
            :func:`scipy.optimize.curve_fit`

    Raises:
        AssertionError: If the reference TAC and times are different dimensions.

    See Also:
        * :func:`calc_frtm_tac`

    """

    def _fitting_frtm(tac_times_in_minutes, r1, k3, k4):
        return calc_frtm_tac(tac_times_in_minutes=tac_times_in_minutes, ref_tac_vals=ref_tac_vals, r1=r1, k2=k2_prime, k3=k3, k4=k4)

    starting_values = (r1_start, k3_start, k4_start)
    return sp_fit(f=_fitting_frtm, xdata=tac_times_in_minutes, ydata=tgt_tac_vals, p0=starting_values)


def fit_frtm_to_tac_with_bounds(tac_times_in_minutes: np.ndarray,
                                tgt_tac_vals: np.ndarray,
                                ref_tac_vals: np.ndarray,
                                r1_bounds: np.ndarray = np.asarray(
                                    [0.5, 0.0, 10.0]),
                                k2_bounds: np.ndarray = np.asarray(
                                    [0.5, 0.0, 10.0]),
                                k3_bounds: np.ndarray = np.asarray(
                                    [0.5, 0.0, 10.0]),
                                k4_bounds: np.ndarray = np.asarray(
                                    [0.5, 0.0, 10.0])) -> tuple:
    r"""
    Fit FRTM to the provided target Time Activity Curve (TAC), given the reference TAC, times, and
    bounds for the kinetic parameters.

    .. important::
        This function assumes that the reference TAC is uniformly sampled with respect to time
        since we perform convolutions.

    This function is a wrapper around `scipy.optimize.curve_fit` and uses parameter bounds during 
    optimization. The bounds for each parameter are formatted as: 
    ``(starting_value, lo_bound, hi_bound)``.

    Args:
        tac_times_in_minutes (np.ndarray): The array representing the time-points for both TACs.
        tgt_tac_vals (np.ndarray): Target TAC to fit with the SRTM.
        ref_tac_vals (np.ndarray): Reference TAC values.
        r1_bounds (np.ndarray): The bounds for the :math:`R_1\equiv\frac{k_1^\prime}{k_1}`
            parameter. Defaults to [0.5, 0.0, 10.0].
        k2_bounds (np.ndarray): The bounds for :math:`k_2` parameter. Defaults to [0.5, 0.0, 10.0].
        k3_bounds (np.ndarray): The bounds for :math:`k_3` parameter. Defaults to [0.5, 0.0, 10.0].
        k4_bounds (np.ndarray): The bounds for :math:`k_4` parameter. Defaults to [0.5, 0.0, 10.0].

    Returns:
        tuple: (``fit_parameters``, ``fit_covariance``). Output from `scipy.optimize.curve_fit`.

    Raises:
        AssertionError: If the target TAC and times are different dimensions.

    See Also:
        * :func:`calc_frtm_tac`

    """
    def _fitting_frtm(tac_times_in_minutes, r1, k2, k3, k4):
        return calc_frtm_tac(tac_times_in_minutes=tac_times_in_minutes, ref_tac_vals=ref_tac_vals, r1=r1, k2=k2, k3=k3, k4=k4)

    st_values = (r1_bounds[0], k2_bounds[0], k3_bounds[0], k4_bounds[0])
    lo_values = (r1_bounds[1], k2_bounds[1], k3_bounds[1], k4_bounds[1])
    hi_values = (r1_bounds[2], k2_bounds[2], k3_bounds[2], k4_bounds[2])

    return sp_fit(f=_fitting_frtm, xdata=tac_times_in_minutes, ydata=tgt_tac_vals,
                  p0=st_values, bounds=[lo_values, hi_values])


def fit_frtm2_to_tac_with_bounds(tac_times_in_minutes: np.ndarray,
                                 tgt_tac_vals: np.ndarray,
                                 ref_tac_vals: np.ndarray,
                                 k2_prime: float = 0.5,
                                 r1_bounds: np.ndarray = np.asarray(
                                     [0.5, 0.0, 10.0]),
                                 k3_bounds: np.ndarray = np.asarray(
                                     [0.5, 0.0, 10.0]),
                                 k4_bounds: np.ndarray = np.asarray([0.5, 0.0, 10.0])) -> tuple:
    r"""
    Fit FRTM2 to the provided target Time Activity Curve (TAC), given the reference TAC, times, and
    bounds for the kinetic parameters.

    .. important::
        This function assumes that the reference TAC is uniformly sampled with respect to time
        since we perform convolutions.

    This function is a wrapper around `scipy.optimize.curve_fit` and uses parameter bounds during
    optimization. The bounds for each parameter are formatted as:
    ``(starting_value, lo_bound, hi_bound)``.

    Args:
        tac_times_in_minutes (np.ndarray): The array representing the time-points for both TACs.
        tgt_tac_vals (np.ndarray): Target TAC to fit with the SRTM.
        ref_tac_vals (np.ndarray): Reference TAC values.
        k2_prime (float): The value for the :math:`k_2^\prime` parameter. Defaults to 0.5.
        r1_bounds (np.ndarray): The bounds for the :math:`R_1\equiv\frac{k_1^\prime}{k_1}` 
            parameter. Defaults to [0.5, 0.0, 10.0].
        k3_bounds (np.ndarray): The bounds for :math:`k_3` parameter. Defaults to [0.5, 0.0, 10.0].
        k4_bounds (np.ndarray): The bounds for :math:`k_4` parameter. Defaults to [0.5, 0.0, 10.0].

    Returns:
        tuple: (``fit_parameters``, ``fit_covariance``). Output from `scipy.optimize.curve_fit`.

    Raises:
        AssertionError: If the target TAC and times are different dimensions.

    See Also:
        * :func:`calc_frtm_tac`
        * :func:`fit_frtm2_to_tac`

    """

    def _fitting_frtm(tac_times_in_minutes, r1, k3, k4):
        return calc_frtm_tac(tac_times_in_minutes=tac_times_in_minutes, ref_tac_vals=ref_tac_vals, r1=r1, k2=k2_prime, k3=k3, k4=k4)

    st_values = (r1_bounds[0], k3_bounds[0], k4_bounds[0])
    lo_values = (r1_bounds[1], k3_bounds[1], k4_bounds[1])
    hi_values = (r1_bounds[2], k3_bounds[2], k4_bounds[2])

    return sp_fit(f=_fitting_frtm, xdata=tac_times_in_minutes, ydata=tgt_tac_vals, p0=st_values, bounds=[lo_values, hi_values])

@numba.njit(fastmath=True)
def fit_mrtm_original_to_tac(tac_times_in_minutes: np.ndarray,
                             tgt_tac_vals: np.ndarray,
                             ref_tac_vals: np.ndarray,
                             t_thresh_in_mins: float):
    r"""
    Fit the original (1996) Multilinear Reference Tissue Model (MRTM) to the provided target Time
    Activity Curve (TAC) values given the reference TAC, times, and threshold time (in minutes).
    The data are fit for all values beyond the threshold. We assume that the target TAC and
    reference TAC are sampled at the same times.

    .. important::
        This function assumes that both TACs are sampled at the same time, and that the time is in
        minutes.


    We have the following multilinear regression:

    .. math::

        \frac{\int_{0}^{T}C(t)\mathrm{d}t}{C(T)}=\frac{V}{V^{\prime}} 
        \frac{\int_{0}^{T}C^{\prime}(t)\mathrm{d}t}{C(T)}
        - \frac{V}{V^{\prime}k_{2}^{\prime}} \frac{C^{\prime}(T)}{C(T)} + b


    Args:
        tac_times_in_minutes (np.ndarray): The array representing the time-points for both TACs.
        tgt_tac_vals (np.ndarray): Target TAC values to fit the MRTM.
        ref_tac_vals (np.ndarray): Reference TAC values.
        t_thresh_in_mins (float): Threshold time in minutes.

    Returns:
        np.ndarray: Array containing fit results. (:math:`\frac{V}{V^{\prime}}`,
        :math:`\frac{V}{V^{\prime}k_{2}^{\prime}}`, :math:`b`)

    Note:
        This function is implemented with numba for improved performance.

    """

    non_zero_indices = np.argwhere(tgt_tac_vals != 0.).T[0]

    if len(non_zero_indices) <= 2:
        return np.asarray([np.nan, np.nan, np.nan])

    t_thresh = get_index_from_threshold(times_in_minutes=tac_times_in_minutes[non_zero_indices],
                                        t_thresh_in_minutes=t_thresh_in_mins)

    if len(tac_times_in_minutes[non_zero_indices][t_thresh:]) <= 2:
        return np.asarray([np.nan, np.nan, np.nan])

    y = cum_trapz(xdata=tac_times_in_minutes, ydata=tgt_tac_vals, initial=0.0)
    y = y[non_zero_indices] / tgt_tac_vals[non_zero_indices]

    x1 = cum_trapz(xdata=tac_times_in_minutes, ydata=ref_tac_vals, initial=0.0)
    x1 = x1[non_zero_indices] / tgt_tac_vals[non_zero_indices]

    x2 = ref_tac_vals[non_zero_indices] / tgt_tac_vals[non_zero_indices]

    x_matrix = np.ones((len(y), 3), float)
    x_matrix[:, 0] = x1[:]
    x_matrix[:, 1] = x2[:]

    fit_ans = np.linalg.lstsq(x_matrix[t_thresh:], y[t_thresh:])[0]
    return fit_ans


@numba.njit(fastmath=True)
def fit_mrtm_2003_to_tac(tac_times_in_minutes: np.ndarray,
                         tgt_tac_vals: np.ndarray,
                         ref_tac_vals: np.ndarray,
                         t_thresh_in_mins: float):
    r"""
    Fit the 2003 Multilinear Reference Tissue Model (MRTM) to the provided target Time Activity
    Curve (TAC) values given the reference TAC, times, and threshold time (in minutes). The data
    are fit for all values beyond the threshold. We assume that the target TAC and reference TAC
    are sampled at the same times.

    .. important::
        This function assumes that both TACs are sampled at the same time, and that the time is in
        minutes.

    We have the following multilinear regression:

    .. math::

        C(T)=-\frac{V}{V^{\prime}b} \int_{0}^{T}C^{\prime}(t)\mathrm{d}t + \frac{1}{b} 
        \int_{0}^{T}C(t)\mathrm{d}t - \frac{V}{V^{\prime}k_{2}^{\prime}b}C^{\prime}(T)


    Args:
        tac_times_in_minutes (np.ndarray): The array representing the time-points for both TACs.
        tgt_tac_vals (np.ndarray): Target TAC values to fit the MRTM.
        ref_tac_vals (np.ndarray): Reference TAC values.
        t_thresh_in_mins (float): Threshold time in minutes.

    Returns:
        np.ndarray: Array containing fit results. (:math:`-\frac{V}{V^{\prime}b}`,
        :math:`\frac{1}{b}`, :math:`-\frac{V}{V^{\prime}k_{2}^{\prime}b}`)

    Note:
        This function is implemented with numba for improved performance.

    """

    t_thresh = get_index_from_threshold(times_in_minutes=tac_times_in_minutes, t_thresh_in_minutes=t_thresh_in_mins)
    if t_thresh == -1:
        return np.asarray([np.nan, np.nan, np.nan])

    y = tgt_tac_vals
    x_matrix = np.ones((len(y), 3), float)
    x_matrix[:, 0] = cum_trapz(xdata=tac_times_in_minutes, ydata=ref_tac_vals, initial=0.0)
    x_matrix[:, 1] = cum_trapz(xdata=tac_times_in_minutes, ydata=tgt_tac_vals, initial=0.0)
    x_matrix[:, 2] = ref_tac_vals

    fit_ans = np.linalg.lstsq(x_matrix[t_thresh:], y[t_thresh:])[0]
    return fit_ans


@numba.njit(fastmath=True)
def fit_mrtm2_2003_to_tac(tac_times_in_minutes: np.ndarray,
                          tgt_tac_vals: np.ndarray,
                          ref_tac_vals: np.ndarray,
                          t_thresh_in_mins: float,
                          k2_prime: float):
    r"""
    Fit the second version of Multilinear Reference Tissue Model (MRTM2) to the provided target
    Time Activity Curve (TAC) values given the reference TAC, times, threshold time (in minutes),
    and k2_prime. The data are fit for all values beyond the threshold. We assume that the target
    TAC and reference TAC are sampled at the same times.

    .. important::
        This function assumes that both TACs are sampled at the same time, and that the time is in
        minutes.

    We have the following multilinear regression:

    .. math::

        C(T) = -\frac{V}{V^{\prime}b}\left(\int_{0}^{T}C^{\prime}(t)\mathrm{d}t
        -\frac{1}{k_{2}^{\prime}}C^{\prime}(T) \right)
        + \frac{1}{b} \int_{0}^{T}C(t)\mathrm{d}t


    Args:
        tac_times_in_minutes (np.ndarray): The array representing the time-points for both TACs.
        tgt_tac_vals (np.ndarray): Target TAC values to fit the MRTM2.
        ref_tac_vals (np.ndarray): Reference TAC values.
        t_thresh_in_mins (float): Threshold time in minutes.
        k2_prime (float): Kinetic parameter: washout rate for the reference region.

    Returns:
        np.ndarray: Array containing fit results. (:math:`-\frac{V}{V^{\prime}b}`,
            :math:`\frac{1}{b}`)

    Note:
        This function is implemented with numba for improved performance.

    """

    t_thresh = get_index_from_threshold(times_in_minutes=tac_times_in_minutes, t_thresh_in_minutes=t_thresh_in_mins)
    if t_thresh == -1:
        return np.asarray([np.nan, np.nan])

    x1 = cum_trapz(xdata=tac_times_in_minutes, ydata=ref_tac_vals, initial=0.0)
    x1 += ref_tac_vals / k2_prime
    x2 = cum_trapz(xdata=tac_times_in_minutes, ydata=tgt_tac_vals, initial=0.0)

    y = tgt_tac_vals
    x_matrix = np.ones((len(y), 2), float)
    x_matrix[:, 0] = x1[:]
    x_matrix[:, 1] = x2[:]

    fit_ans = np.linalg.lstsq(x_matrix[t_thresh:], y[t_thresh:])[0]
    return fit_ans


def calc_bp_from_mrtm_original_fit(fit_vals: np.ndarray) -> float:
    r"""
    Given the original MRTM (`Ichise et al., 1996`) fit values, we calculate the binding potential
    (BP).

    The binding potential (BP) is defined as:

    .. math::

        \mathrm{BP} = \beta_0 - 1

    where :math:`\beta_0` is the first fit coefficient.


    Args:
        fit_vals (np.ndarray): The multilinear regression fit values for the original MRTM.
            Output of :func:`fit_mrtm_original_to_tac`.

    Returns:
        float: Binding potential (BP) value.

    See Also:
        :func:`fit_mrtm_original_to_tac` where the order of the regression coefficients is laid out.

    """
    return fit_vals[0] - 1.0


def calc_bp_from_mrtm_2003_fit(fit_vals: np.ndarray) -> float:
    r"""
    Given the 2003 MRTM (`Ichise et al., 1996`) fit values, we calculate the binding potential
    (BP).

    The binding potential (BP) is calculated as:

    .. math::

        \mathrm{BP} = -\left(\frac{\beta_0}{\beta_1} + 1\right)

    where :math:`\beta_0` is the first fit coefficient, and :math:`\beta_1` is the second fit 
    coefficient.

    Args:
        fit_vals (np.ndarray): The multilinear regression fit values for the 2003 MRTM.
            Output of :func:`fit_mrtm_2003_to_tac`.

    Returns:
        float: Binding potential (BP) value.

    See Also:
        :func:`fit_mrtm_2003_to_tac` where the order of the regression coefficients is laid out.

    """
    return -fit_vals[0]/fit_vals[1] + 1.0


def calc_bp_from_mrtm2_2003_fit(fit_vals: np.ndarray) -> float:
    r"""
    Given the 2003 MRTM2 (`Ichise et al., 1996`) fit values, we calculate the binding potential
    (BP).

    The binding potential (BP) is calculated as:

    .. math::

        \mathrm{BP} = -\left(\frac{\beta_0}{\beta_1} + 1\right)

    where :math:`\beta_0` is the first fit coefficient, and :math:`\beta_1` is the second fit
    coefficient.

    Args:
        fit_vals (np.ndarray): The multilinear regression fit values for the original MRTM.
            Output of :func:`fit_mrtm2_2003_to_tac`.

    Returns:
        float: Binding potential (BP) value.

    See Also:
        :func:`fit_mrtm2_2003_to_tac` where the order of the regression coefficients is laid out.

    """
    return -(fit_vals[0]/fit_vals[1] + 1.0)


def calc_k2prime_from_mrtm_original_fit(fit_vals: np.ndarray):
    r"""
    Given the original MRTM (`Ichise et al., 1996`) fit values, we calculate :math:`k_{2}^{\prime}`.

    The :math:`k_{2}^{\prime}` is calculated as:

    .. math::

         k_{2}^{\prime}= \frac{\beta_{0}}{\beta_{1}}

    where :math:`\beta_0` is the first fit coefficient and :math:`\beta_1` is the second fit
    coefficient.


    Args:
        fit_vals (np.ndarray): The multilinear regression fit values for the original MRTM.
            Output of :func:`fit_mrtm_original_to_tac`.

    Returns:
        float: :math:`k_2^\prime` value.

    See Also:
        :func:`fit_mrtm_original_to_tac` where the order of the regression coefficients is laid out.

    """
    return fit_vals[0]/fit_vals[1]


def calc_k2prime_from_mrtm_2003_fit(fit_vals: np.ndarray):
    r"""
    Given the 2003 MRTM (`Ichise et al., 2003`) fit values, we calculate :math:`k_{2}^{\prime}`.

    The :math:`k_{2}^{\prime}` is calculated as:

    .. math::

         k_{2}^{\prime}= \frac{\beta_{0}}{\beta_{2}}

    where :math:`\beta_0` is the first fit coefficient and :math:`\beta_2` is the third fit
    coefficient.


    Args:
        fit_vals (np.ndarray): The multilinear regression fit values for the original MRTM.
            Output of :func:`fit_mrtm_2003_to_tac`.

    Returns:
        float: :math:`k_2^\prime` value.

    See Also:
        :func:`fit_mrtm_2003_to_tac` where the order of the regression coefficients is laid out.

    """
<<<<<<< HEAD
    return fit_vals[0]/fit_vals[-1]

IMPLEMENTED_MODELS = ['frtm', 'frtm2', 'srtm', 'srtm2', 'mrtm-original', 'mrtm', 'mrtm2']

class FitTACWithRTMs:
    r"""
    A class used to fit a kinetic model to both a target and a reference Time Activity Curve (TAC).

    The :class:`FitTACWithRTMs` class simplifies the process of kinetic model fitting by providing methods for validating
    input data, choosing a model to fit, and then performing the fit. It takes in raw intensity values of TAC for both
    target and reference regions as inputs, which are then used in curve fitting.

    This class supports various kinetic models, including but not limited to: the simplified and full reference tissue
    models (SRTM & FRTM), and the multilinear reference tissue models (Orignial MRMT, MRTM & MRTM2). Each model type '
    can be bounded or unbounded.

    The fitting result contains the estimated kinetic parameters depending on the chosen model.

    Attributes:
        tac_times (np.ndarray): The array representing the time-points for both TACs.
        target_tac_vals (np.ndarray): The target TAC values.
        reference_tac_vals (np.ndarray): The reference TAC values.
        method (str): Optional. The kinetic model to use. Defaults to 'mrtm'.
        bounds (np.ndarray): Optional. Parameter bounds for the specified kinetic model. Defaults to None.
        t_thresh_in_mins (float): Optional. The times at which the reference TAC was sampled. Defaults to None.
        k2_prime (float): Optional. The estimated efflux rate constant for the non-displaceable compartment. Defaults to
            None.
        fit_results (np.ndarray): The result of the fit.

    Example:
        The following example shows how to use the :class:`FitTACWithRTMs` class to fit the SRTM to a target and reference
        TAC.

        .. code-block:: python

            import numpy as np
            import petpal.kinetic_modeling.tcms_as_convolutions as pet_tcm
            import petpal.kinetic_modeling.reference_tissue_models as pet_rtms
            
            # loading the input tac to generate a reference region tac
            input_tac_times, input_tac_vals = np.asarray(np.loadtxt("../../data/tcm_tacs/fdg_plasma_clamp_evenly_resampled.txt").T,
                                                         float)
            
            # generating a reference region tac
            ref_tac_times, ref_tac_vals = pet_tcm.generate_tac_1tcm_c1_from_tac(tac_times=input_tac_times, tac_vals=input_tac_vals,
                                                                                k1=1.0, k2=0.2)
            
            # generating an SRTM tac
            srtm_tac_vals = pet_rtms.calc_srtm_tac(tac_times=ref_tac_times, ref_tac_vals=ref_tac_vals, r1=1.0, k2=0.25, bp=3.0)
            
            rtm_analysis = pet_rtms.FitTACWithRTMs(target_tac_vals=srtm_tac_vals,
                                                tac_times=ref_tac_times,
                                                reference_tac_vals=ref_tac_vals,
                                                method='srtm')
            
            # performing the fit
            rtm_analysis.fit_tac_to_model()
            fit_results = rtm_analysis.fit_results[1]


    This will give you the kinetic parameter values of the SRTM for the provided TACs.

    See Also:
        * :meth:`validate_bounds`
        * :meth:`validate_method_inputs`
        * :meth:`fit_tac_to_model`
        
    """
    def __init__(self,
                 tac_times: np.ndarray,
                 target_tac_vals: np.ndarray,
                 reference_tac_vals: np.ndarray,
                 method: str = 'mrtm',
                 bounds: Union[None, np.ndarray] = None,
                 t_thresh_in_mins: float = None,
                 k2_prime: float = None):
        r"""
        Initialize the FitTACWithRTMs object with specified parameters.

        This method sets up input parameters and validates them. We check if the bounds are correct for the given
        'method', and we make sure that any fitting threshold are defined for the MRTM analyses.
        

        Args:
            tac_times (np.ndarray): The array representing the time-points for both TACs.
            target_tac_vals (np.ndarray): The array representing the target TAC values.
            reference_tac_vals (np.ndarray): The array representing values of the reference TAC.
            method (str, optional): The kinetics method to be used. Default is 'mrtm'.
            bounds (Union[None, np.ndarray], optional): Bounds for kinetic parameters used in optimization. None
                represents absence of bounds. Default is None.
            t_thresh_in_mins (float, optional): Threshold for time separation in minutes. Default is None.
            k2_prime (float, optional): The estimated rate constant related to the flush-out rate of the reference
                compartment. Default is None.

        Raises:
            ValueError: If a parameter necessary for chosen method is not provided.
            AssertionError: If rate constant k2_prime is non-positive.
        """
        
        self.reference_tac_times: np.ndarray = tac_times
        self.target_tac_vals: np.ndarray = target_tac_vals
        self.reference_tac_vals: np.ndarray = reference_tac_vals
        self.method: str = method.lower()
        self.bounds: Union[None, np.ndarray] = bounds
        self.validate_bounds()
        
        self.t_thresh_in_mins: float = t_thresh_in_mins
        self.k2_prime: float = k2_prime
        
        self.validate_method_inputs()
        
        self.fit_results: Union[None, np.ndarray] = None
    
    def validate_method_inputs(self):
        r"""Validates the inputs for different methods

        This method validates the inputs depending on the chosen method in the object.

        - If the method is of type 'mrtm', it checks if `t_thresh_in_mins` is defined and positive.
        - If the method ends with a '2' (the reduced/modified methods), it checks if `k2_prime` is defined and positive.

        Raises:
            ValueError: If ``t_thresh_in_mins`` is not defined while the method starts with 'mrtm'.
            AssertionError: If ``t_thresh_in_mins`` is not a positive number.
            ValueError: If ``k2_prime`` is not defined while the method ends with '2'.
            AssertionError: If ``k2_prime`` is not a positive number.
        
        See Also:
            * :func:`fit_srtm_to_tac_with_bounds`
            * :func:`fit_srtm_to_tac`
            * :func:`fit_frtm_to_tac_with_bounds`
            * :func:`fit_frtm_to_tac`
            * :func:`fit_mrtm_original_to_tac`
            * :func:`fit_mrtm_2003_to_tac`
            * :func:`fit_mrtm2_2003_to_tac`
        
        """
        if self.method.startswith("mrtm"):
            if self.t_thresh_in_mins is None:
                raise ValueError("t_t_thresh_in_mins must be defined if method is 'mrtm'")
            else:
                assert self.t_thresh_in_mins >= 0, "t_thresh_in_mins must be a positive number."
        if self.method.endswith("2"):
            if self.k2_prime is None:
                raise ValueError("k2_prime must be defined if we are using the reduced models: FRTM2, SRTM2, "
                                 "and MRTM2.")
            assert self.k2_prime >= 0,"k2_prime must be a positive number."
    
    def validate_bounds(self):
        r"""Validates the bounds for different methods

        This method validates the shape of the bounds depending on the chosen method in the object.

        - If the method is 'srtm', it checks that bounds shape is (3, 3).
        - If the method is 'frtm', it checks that bounds shape is (4, 3).

        Raises:
            AssertionError: If the bounds shape for method 'srtm' is not (3, 3)
            AssertionError: If the bounds shape for method 'frtm' is not (4, 3).
            ValueError: If the method is not 'srtm' or 'frtm' while providing bounds.
            
        See Also:
            * :func:`fit_srtm_to_tac_with_bounds`
            * :func:`fit_srtm_to_tac`
            * :func:`fit_frtm_to_tac_with_bounds`
            * :func:`fit_frtm_to_tac`
            * :func:`fit_mrtm_original_to_tac`
            * :func:`fit_mrtm_2003_to_tac`
            * :func:`fit_mrtm2_2003_to_tac`
            
        """
        if self.bounds is not None:
            num_params, num_vals = self.bounds.shape
            if self.method == "srtm":
                assert num_params == 3 and num_vals == 3, ("The bounds have the wrong shape. Bounds must "
                                                           "be (start, lo, hi) for each of the fitting "
                                                           "parameters: r1, k2, bp")
            elif self.method == "frtm":
                assert num_params == 4 and num_vals == 3, (
                    "The bounds have the wrong shape. Bounds must be (start, lo, hi) "
                    "for each of the fitting parameters: r1, k2, k3, k4")
                
            elif self.method == "srtm2":
                assert num_params == 2 and num_vals == 3, ("The bounds have the wrong shape. Bounds must "
                                                           "be (start, lo, hi) for each of the fitting "
                                                           "parameters: r1, bp")
            elif self.method == "frtm2":
                assert num_params == 3 and num_vals == 3, (
                    "The bounds have the wrong shape. Bounds must be (start, lo, hi) "
                    "for each of the fitting parameters: r1, k3, k4")
            else:
                raise ValueError(f"Invalid method! Must be either 'srtm', 'frtm', 'srtm2' or 'frtm2' if bounds are "
                                 f"provided. Got {self.method}.")
    
    def fit_tac_to_model(self):
        r"""Fits TAC vals to model

        This method fits the target TAC values to the model depending on the chosen method in the object.

        - If the method is 'srtm' or 'frtm', and bounds are provided, fitting functions with bounds are used.
        - If the method is 'srtm' or 'frtm', and bounds are not provided, fitting functions without bounds are used.
        - If the method is 'mrtm-original', 'mrtm' or 'mrtm2', related fitting methods are utilized.

        Raises:
            ValueError: If the method name is invalid and not one of 'srtm', 'frtm', 'mrtm-original', 'mrtm' or 'mrtm2'.
            
            
        See Also:
            * :func:`fit_srtm_to_tac_with_bounds`
            * :func:`fit_srtm_to_tac`
            * :func:`fit_frtm_to_tac_with_bounds`
            * :func:`fit_frtm_to_tac`
            * :func:`fit_srtm2_to_tac_with_bounds`
            * :func:`fit_srtm2_to_tac`
            * :func:`fit_frtm2_to_tac_with_bounds`
            * :func:`fit_frtm2_to_tac`
            * :func:`fit_mrtm_original_to_tac`
            * :func:`fit_mrtm_2003_to_tac`
            * :func:`fit_mrtm2_2003_to_tac`
            
        """
        if self.method == "srtm":
            if self.bounds is not None:
                self.fit_results = fit_srtm_to_tac_with_bounds(tac_times=self.reference_tac_times,
                                                               tgt_tac_vals=self.target_tac_vals,
                                                               ref_tac_vals=self.reference_tac_vals,
                                                               r1_bounds=self.bounds[0], k2_bounds=self.bounds[1],
                                                               bp_bounds=self.bounds[2])
            else:
                self.fit_results = fit_srtm_to_tac(tac_times=self.reference_tac_times,
                                                   tgt_tac_vals=self.target_tac_vals,
                                                   ref_tac_vals=self.reference_tac_vals)

        elif self.method == "srtm2":
            if self.bounds is not None:
                self.fit_results = fit_srtm2_to_tac_with_bounds(tac_times=self.reference_tac_times,
                                                                tgt_tac_vals=self.target_tac_vals,
                                                                ref_tac_vals=self.reference_tac_vals,
                                                                k2_prime=self.k2_prime, r1_bounds=self.bounds[0],
                                                                bp_bounds=self.bounds[1])
            else:
                self.fit_results = fit_srtm2_to_tac(tac_times=self.reference_tac_times,
                                                    tgt_tac_vals=self.target_tac_vals,
                                                    ref_tac_vals=self.reference_tac_vals, k2_prime=self.k2_prime)
        elif self.method == "frtm":
            if self.bounds is not None:
                self.fit_results = fit_frtm_to_tac_with_bounds(tac_times=self.reference_tac_times,
                                                               tgt_tac_vals=self.target_tac_vals,
                                                               ref_tac_vals=self.reference_tac_vals,
                                                               r1_bounds=self.bounds[0], k2_bounds=self.bounds[1],
                                                               k3_bounds=self.bounds[2], k4_bounds=self.bounds[3])
            else:
                self.fit_results = fit_frtm_to_tac(tac_times=self.reference_tac_times,
                                                   tgt_tac_vals=self.target_tac_vals,
                                                   ref_tac_vals=self.reference_tac_vals)

        elif self.method == "frtm2":
            if self.bounds is not None:
                self.fit_results = fit_frtm2_to_tac_with_bounds(tac_times=self.reference_tac_times,
                                                                tgt_tac_vals=self.target_tac_vals,
                                                                ref_tac_vals=self.reference_tac_vals,
                                                                k2_prime=self.k2_prime, r1_bounds=self.bounds[0],
                                                                k3_bounds=self.bounds[1], k4_bounds=self.bounds[2])
            else:
                self.fit_results = fit_frtm2_to_tac(tac_times=self.reference_tac_times,
                                                    tgt_tac_vals=self.target_tac_vals,
                                                    ref_tac_vals=self.reference_tac_vals, k2_prime=self.k2_prime)

        elif self.method == "mrtm-original":
            self.fit_results = fit_mrtm_original_to_tac(tac_times=self.reference_tac_times,
                                                        tgt_tac_vals=self.target_tac_vals,
                                                        ref_tac_vals=self.reference_tac_vals,
                                                        t_thresh_in_mins=self.t_thresh_in_mins)

        elif self.method == "mrtm":
            self.fit_results = fit_mrtm_2003_to_tac(tac_times=self.reference_tac_times,
                                                    tgt_tac_vals=self.target_tac_vals,
                                                    ref_tac_vals=self.reference_tac_vals,
                                                    t_thresh_in_mins=self.t_thresh_in_mins)

        elif self.method == "mrtm2":
            self.fit_results = fit_mrtm2_2003_to_tac(tac_times=self.reference_tac_times,
                                                     tgt_tac_vals=self.target_tac_vals,
                                                     ref_tac_vals=self.reference_tac_vals,
                                                     t_thresh_in_mins=self.t_thresh_in_mins, k2_prime=self.k2_prime)
        else:
            raise ValueError(f"Invalid method! Must be either 'srtm', 'frtm', 'mrtm-original', 'mrtm' or 'mrtm2'. Got {self.method}.")


class RTMAnalysis:
    r"""
    A class designed to carry out various Reference Tissue Model (RTM) analyses on Time Activity Curves (TACs).

    This class eases the process of conducting RTM analysis on TACs. Paths to both reference and region-of-interest
    (ROI) TACs are taken as inputs at initialization. The class further provides multiple utility functions for
    initializing and running the RTM analysis, and also for validating the inputs based on the RTM method chosen.

    This class currently supports various RTM methods such as :'srtm', 'frtm', 'mrtm-original', 'mrtm', and 'mrtm2'.

    Attributes:
        ref_tac_path (str): Absolute path for reference TAC
        roi_tac_path (str): Absolute path for ROI TAC
        output_directory (str): Absolute path for the output directory
        output_filename_prefix (str): Prefix for the output filename of the result
        method (str): RTM analysis method. Converts to lower case at initialization.
        analysis_props (dict): Analysis properties dictionary initialized with method-specific property keys and
            default values.
        _has_analysis_been_run (bool): Flag representing if the RTM analysis has been run to ensure correct order of
            operations.

    Example:
        In the proceeding example, we assume that we have two tacs: a reference region tac, and a region of interest
        (ROI) tac named 'ref_tac.txt' and 'roi_tac.txt', respectively. Furthermore, we assume that both TACs are sampled
        at the same times, and are evenly sampled with respect to time.
        
        .. code-block:: python
            
            import numpy as np
            from petpal.kinetic_modeling.reference_tissue_models as pet_rtms
            
            file_rtm = pet_rtms.RTMAnalysis(ref_tac_path="ref_tac.txt",
                                            roi_tac_path="roi_tac.txt",
                                            output_directory="./",
                                            output_filename_prefix='pre',
                                            method="mrtm")
            file_rtm.run_analysis(t_thresh_in_mins=40.0)
            file_rtm.save_analysis()
        

    See Also:
        * :class:`FitTACWithRTMs`: a class for analyzing TACs with RTMs.

    """
    def __init__(self,
                 ref_tac_path: str,
                 roi_tac_path: str,
                 output_directory: str,
                 output_filename_prefix: str,
                 method: str):
        r"""
        Initialize RTMAnalysis with provided arguments.

        The init method executes the following operations:
            1. It converts the provided analysis method to lower case for consistency in internal processing.
            2. It obtains the absolute paths for reference and ROI TAC files and the output directory, to ensure
               they are consistently accessible.
            3. It initializes the analysis properties dictionary using `init_analysis_props` method.
            4. It initializes the `_has_analysis_been_run` flag to False, to indicate that the RTM analysis has not yet been run.

        Args:
            ref_tac_path (str): Path to the file containing reference TAC.
            roi_tac_path (str): Path to the file containing ROI TAC.
            output_directory (str): Path to the directory where the output will be saved.
            output_filename_prefix (str): Prefix that will be used for the output filename.
            method (str): The RTM analysis method to be used. Could be one of 'srtm', 'frtm', 'mrtm-original',
                'mrtm' or 'mrtm2'.
                
        """
        self.ref_tac_path: str = os.path.abspath(ref_tac_path)
        self.roi_tac_path: str = os.path.abspath(roi_tac_path)
        self.output_directory: str = os.path.abspath(output_directory)
        self.output_filename_prefix: str = output_filename_prefix
        self.method = ''
        self.rtm_model = method.lower()
        self.analysis_props: dict = self.init_analysis_props(self.method)
        self._has_analysis_been_run: bool = False

    @property
    def rtm_model(self):
        return self.method
    
    @rtm_model.setter
    def rtm_model(self, model: str):
        if model in IMPLEMENTED_MODELS:
            self.method = model
        else:
            raise KeyError(f"{model} has not been implemented. Must be one of {IMPLEMENTED_MODELS}")

    def init_analysis_props(self, method: str) -> dict:
        r"""
        Initializes the analysis properties dict based on the specified RTM analysis method.

        Args:
            method (str): RTM analysis method. Must be one of 'srtm', 'frtm', 'mrtm-original',
                'mrtm' or 'mrtm2'.

        Returns:
            dict: A dictionary containing method-specific property keys and default values.

        Raises:
            ValueError: If input `method` is not one of the supported RTM methods.
        """
        common_props = {'FilePathRTAC': self.ref_tac_path,
                        'FilePathTTAC': self.roi_tac_path,
                        'MethodName': method.upper()}
        if method.startswith("mrtm"):
            props = {
                'BP': None,
                'k2Prime': None,
                'ThresholdTime': None,
                'StartFrameTime': None,
                'EndFrameTime' : None,
                'NumberOfPointsFit': None,
                'RawFits': None,
                **common_props
                }
        elif method.startswith("srtm") or method.startswith("frtm"):
            props = {
                'FitValues': None,
                'FitStdErr': None,
                **common_props
                }
        else:
            raise ValueError(f"Invalid method! Must be either 'srtm', 'frtm', 'srtm2', 'frtm2', "
                             f"'mrtm-original', 'mrtm' or 'mrtm2'. Got {method}.")
        return props

    def run_analysis(self,
                     bounds: Union[None, np.ndarray] = None,
                     t_thresh_in_mins: float = None,
                     k2_prime: float = None,
                     **tac_load_kwargs):
        r"""
        Runs the full RTM analysis process which involves validating inputs, calculation fits, and deducing fit
        properties.

        Specifically, it executes the following sequence:
            1. :meth:`validate_analysis_inputs`
            2. :meth:`calculate_fit`
            3. :meth:`calculate_fit_properties`

        Args:
            bounds (Union[None, np.ndarray], optional): Optional boundaries for parameters for fitting function.
            t_thresh_in_mins (float, optional): Threshold time in minutes for the MRTM analyses.
            k2_prime (float, optional): Input for the modified RTM (MRTM2, FRTM2, and SRTM2) analyses.

        Returns:
            None
        """
        self.validate_analysis_inputs(k2_prime=k2_prime, t_thresh_in_mins=t_thresh_in_mins)

        fit_results = self.calculate_fit(bounds=bounds,
                                         t_thresh_in_mins=t_thresh_in_mins,
                                         k2_prime=k2_prime,
                                         **tac_load_kwargs)
        self.calculate_fit_properties(fit_results=fit_results,
                                      t_thresh_in_mins=t_thresh_in_mins,
                                      k2_prime=k2_prime)
        self._has_analysis_been_run = True

    def validate_analysis_inputs(self, k2_prime, t_thresh_in_mins):
        r"""
        Validates the provided inputs for the RTM analysis.

        If MRTM type of analysis is being run, it ensures that ``t_thresh_in_mins`` is not None.
        If modified analysis is being done (MRTM2, FRTM2, SRTM2), it ensures ``k2_prime`` is not None.

        Args:
            k2_prime (float): k2 prime value.
            t_thresh_in_mins (float): Threshold time for MRTM analyses.

        Raises:
            ValueError: If an input required for the selected method is `None`.
        """
        if self.method.startswith("mrtm") and t_thresh_in_mins is None:
            raise ValueError("t_thresh_in_mins must be set for the MRTM analyses.")
        if self.method.endswith("2") and k2_prime is None:
            raise ValueError("k2_prime must be set for the modified RTM (MRTM2, FRTM2, and SRTM2) analyses.")

    def calculate_fit(self,
                      bounds: Union[None, np.ndarray] = None,
                      t_thresh_in_mins: float = None,
                      k2_prime: float = None,
                      **tac_load_kwargs):
        r"""
        Calculates the model fitting parameters for TACs using the chosen RTM analysis method.

        This method executes the following sequence:
            1. :meth:`validate_analysis_inputs`
            2. :meth:`safe_load_tac` for both reference and ROI TACs
            3. Creates a :class:`FitTACWithRTMs` instance and fits TAC to the model

        Args:
            bounds (Union[None, np.ndarray]): Boundaries for parameters for fitting function.
            t_thresh_in_mins (float): Threshold time for MRTM analyses.
            k2_prime (float): k2 prime value.
            tac_load_kwargs (Any): Additional keyword arguments for the loading TAC function.

        Returns:
            FitResults: Object containing fit results.
        """
        self.validate_analysis_inputs(k2_prime=k2_prime, t_thresh_in_mins=t_thresh_in_mins)

        ref_tac_times, ref_tac_vals = safe_load_tac(filename=self.ref_tac_path, **tac_load_kwargs)
        _tgt_tac_times, tgt_tac_vals = safe_load_tac(filename=self.roi_tac_path, **tac_load_kwargs)
        analysis_obj = FitTACWithRTMs(tac_times=ref_tac_times, target_tac_vals=tgt_tac_vals,
                                      reference_tac_vals=ref_tac_vals, method=self.method, bounds=bounds,
                                      t_thresh_in_mins=t_thresh_in_mins, k2_prime=k2_prime)
        analysis_obj.fit_tac_to_model()

        return analysis_obj.fit_results

    def calculate_fit_properties(self, fit_results: Union[np.ndarray, tuple[np.ndarray, np.ndarray]],
                                 t_thresh_in_mins: float = None,
                                 k2_prime: float = None):
        r"""
        Calculates additional fitting properties based on the raw fit results.

        It delegates the calculation to method-specific functions:
            1. For 'srtm' or 'frtm' methods: :meth:`_calc_frtm_or_srtm_fit_props` is used.
            2. For 'mrtm' methods: :meth:`_calc_mrtm_fit_props` is used.

        Args:
            fit_results (Union[np.ndarray, tuple[np.ndarray, np.ndarray]]): The fit results.
            t_thresh_in_mins (float): Threshold time for MRTM analyses.
            k2_prime (float): k2 prime value for 'mrtm' based methods.

        Returns:
            None
        """
        if self.method.startswith("frtm") or self.method.startswith("srtm"):
            self._calc_frtm_or_srtm_fit_props(fit_results=fit_results, k2_prime=k2_prime)
        else:
            self._calc_mrtm_fit_props(fit_results=fit_results,
                                      k2_prime=k2_prime,
                                      t_thresh_in_mins=t_thresh_in_mins)

    def save_analysis(self):
        r"""
        Save the analysis results in JSON format.

        The results are only saved if the analysis has been run (_has_analysis_been_run flag is checked).

        Raises:
            RuntimeError: If the :meth:'run_analysis' method has not been called yet.
        """
        if not self._has_analysis_been_run:
            raise RuntimeError("'run_analysis' method must be called before 'save_analysis'.")
        file_name_prefix = os.path.join(self.output_directory,
                                        f"{self.output_filename_prefix}_analysis-{self.analysis_props['MethodName']}")
        analysis_props_file = f"{file_name_prefix}_props.json"
        with open(analysis_props_file, 'w',encoding='utf-8') as f:
            json.dump(obj=self.analysis_props, fp=f, indent=4)

    def __call__(self,
                 bounds: np.ndarray = None,
                 t_thresh_in_mins: float = None,
                 k2_prime: float = None):
        self.run_analysis(bounds=bounds, t_thresh_in_mins=t_thresh_in_mins, k2_prime=k2_prime)
        self.save_analysis()

    def _calc_mrtm_fit_props(self, fit_results: np.ndarray,
                             k2_prime: float,
                             t_thresh_in_mins: float):
        r"""
        Internal function used to calculate additional fitting properties for 'mrtm' type analyses.

        This method is used internally within :meth:`calculate_fit_properties`.

        Args:
            fit_results (np.ndarray): Resulting fit parameters.
            k2_prime (float): k2 prime value for 'mrtm' based methods.
            t_thresh_in_mins (float): Threshold time for MRTM analyses.
        """
        self.validate_analysis_inputs(k2_prime=k2_prime, t_thresh_in_mins=t_thresh_in_mins)
        if self.method == 'mrtm-original':
            bp_val = calc_BP_from_mrtm_original_fit(fit_results)
            k2_val = calc_k2prime_from_mrtm_original_fit(fit_results)
        elif self.method == 'mrtm':
            bp_val = calc_BP_from_mrtm_2003_fit(fit_results)
            k2_val = calc_k2prime_from_mrtm_2003_fit(fit_results)
        else:
            bp_val = calc_BP_from_mrtm2_2003_fit(fit_results)
            k2_val = None
        self.analysis_props["k2Prime"] = k2_val.round(5)
        self.analysis_props["BP"] = bp_val.round(5)
        self.analysis_props["RawFits"] = list(fit_results.round(5))

        ref_tac_times, _ = safe_load_tac(filename=self.ref_tac_path)
        t_thresh_index = get_index_from_threshold(times_in_minutes=ref_tac_times, t_thresh_in_minutes=t_thresh_in_mins)
        self.analysis_props['ThresholdTime'] = t_thresh_in_mins
        self.analysis_props['StartFrameTime'] = ref_tac_times[t_thresh_index]
        self.analysis_props['EndFrameTime'] = ref_tac_times[-1]
        self.analysis_props['NumberOfPointsFit'] = len(ref_tac_times[t_thresh_index:])

    def _calc_frtm_or_srtm_fit_props(self, fit_results: tuple[np.ndarray, np.ndarray], k2_prime: float):
        r"""
        Internal function used to calculate additional fitting properties for 'frtm' and 'srtm' type analyses.

        This method is used internally within :meth:`calculate_fit_properties`.

        Args:
            fit_results (tuple[np.ndarray, np.ndarray]): Tuple containing the fit parameters and their corresponding fit
                covariances.
            
        """
        fit_params, fit_covariances = fit_results
        fit_stderr = np.sqrt(np.diagonal(fit_covariances))

        if self.method.startswith('srtm'):
            format_func =  self._get_pretty_srtm_fit_param_vals
        else:
            format_func = self._get_pretty_frtm_fit_param_vals

        if self.method.endswith('2'):
            self.analysis_props["k2Prime"] = k2_prime
            self.analysis_props["FitValues"] = format_func(fit_params.round(5), True)
            self.analysis_props["FitStdErr"] = format_func(fit_stderr.round(5), True)
        else:
            self.analysis_props["FitValues"] = format_func(fit_params.round(5), False)
            self.analysis_props["FitStdErr"] = format_func(fit_stderr.round(5), False)

    @staticmethod
    def _get_pretty_srtm_fit_param_vals(param_fits: np.ndarray, reduced: bool = False) -> dict:
        r"""
        Utility function to get nicely formatted fit parameters for 'srtm(2)' analysis.

        Returns a dictionary with keys: 'R1', 'k2', and 'BP' and the corresponding values from ``param_fits``.

        Args:
            param_fits (np.ndarray): array containing the fit parameters.

        Returns:
            dict: Dictionary of fit parameters and their corresponding values.
        """
        if reduced:
            return {name: val for name, val in zip(['R1', 'BP'], param_fits)}
        else:
            return {name: val for name, val in zip(['R1', 'k2', 'BP'], param_fits)}

    @staticmethod
    def _get_pretty_frtm_fit_param_vals(param_fits: np.ndarray, reduced: bool = False) -> dict:
        r"""
        Utility function to get nicely formatted fit parameters for 'frtm(2)' analysis.

        Returns a dictionary with keys: 'R1', 'k2', 'k3', and 'k4' and the corresponding values from ``param_fits``.

        Args:
            param_fits (np.ndarray): array containing the fit parameters.

        Returns:
            dict: Dictionary of fit parameters and their corresponding values.
        """
        if reduced:
            return {name: val for name, val in zip(['R1', 'k3', 'k4'], param_fits)}
        else:
            return {name: val for name, val in zip(['R1', 'k2', 'k3', 'k4'], param_fits)}
=======
    return fit_vals[0]/fit_vals[-1]
>>>>>>> abce0942
<|MERGE_RESOLUTION|>--- conflicted
+++ resolved
@@ -8,8 +8,6 @@
 import numpy as np
 from scipy.optimize import curve_fit as sp_fit
 import numba
-
-
 from .graphical_analysis import get_index_from_threshold
 from .graphical_analysis import cumulative_trapezoidal_integral as cum_trapz
 from . import tcms_as_convolutions as tcms_conv
@@ -80,7 +78,7 @@
 
 
     where :math:`C_\mathrm{R}(t)` is the reference TAC, :math:`R_{1}=\frac{k_1^\prime}{k_1}`,
-    :math:`k_{2}` is the rate-constant from the tissue compartment to plasma, and 
+    :math:`k_{2}` is the rate-constant from the tissue compartment to plasma, and
     :math:`\mathrm{BP}` is the binding potential.
 
 
@@ -133,7 +131,7 @@
         C(t) = R_{1}C_\mathrm{R}(t) + \left[ A_{1}e^{-\alpha_{1}t} + A_{2}e^{-\alpha_{2}t} \right]
         \otimes C_\mathrm{R}(t),
 
-    where :math:`R_{1}\equiv\frac{k_1^\prime}{k_1}`, and 
+    where :math:`R_{1}\equiv\frac{k_1^\prime}{k_1}`, and
     :math:`A_{1},\,A_{2},\,\alpha_1,\,\alpha_2` can be calculated from the underlying kinetic
     constants. See :func:`_calc_frtm_params_from_kinetic_params` for more details about
     the parameter calculation.
@@ -177,29 +175,29 @@
 
         \alpha_{1} &= \frac{\beta - \chi}{2}\\
         \alpha_{2} &= \frac{\beta + \chi}{2}\\
-        A_{1} &= \left(\frac{k_{3} + k_{4} -\alpha_{2}}{\chi} \right)\left( \frac{k_{2}}{R_{1}} - 
+        A_{1} &= \left(\frac{k_{3} + k_{4} -\alpha_{2}}{\chi} \right)\left( \frac{k_{2}}{R_{1}} -
         \alpha_{2} \right)\\
-        A_{2} &= \left(\frac{\alpha_{1}-k_{3} - k_{4} }{\chi} \right)\left( \frac{k_{2}}{R_{1}} - 
+        A_{2} &= \left(\frac{\alpha_{1}-k_{3} - k_{4} }{\chi} \right)\left( \frac{k_{2}}{R_{1}} -
         \alpha_{1} \right),
 
     where additionally we have:
 
     .. math::
 
-        \alpha_{1} &= \frac{k_{2} + k_{3} + k_{4} - \sqrt{\left( k_{2} + k_{3} + k_{4} \right)^2 - 
+        \alpha_{1} &= \frac{k_{2} + k_{3} + k_{4} - \sqrt{\left( k_{2} + k_{3} + k_{4} \right)^2 -
         4k_{2}k_{4}}}{2}\\
-        \alpha_{2} &= \frac{k_{2} + k_{3} + k_{4} + \sqrt{\left( k_{2} + k_{3} + k_{4} \right)^2 - 
+        \alpha_{2} &= \frac{k_{2} + k_{3} + k_{4} + \sqrt{\left( k_{2} + k_{3} + k_{4} \right)^2 -
         4k_{2}k_{4}}}{2}\\
-        A_{1} &= \left( \frac{k_{3} + k_{4} -\alpha_{2}}{\alpha_{1} - \alpha_{2}} \right)\left( 
+        A_{1} &= \left( \frac{k_{3} + k_{4} -\alpha_{2}}{\alpha_{1} - \alpha_{2}} \right)\left(
         \frac{k_{2}}{R_{1}}
         - \alpha_{2} \right)\\
-        A_{2} &= \left(  \frac{\alpha_{1}-k_{3} - k_{4} }{\alpha_{1} - \alpha_{2}} \right)\left( 
+        A_{2} &= \left(  \frac{\alpha_{1}-k_{3} - k_{4} }{\alpha_{1} - \alpha_{2}} \right)\left(
         \frac{k_{2}}{R_{1}}
         - \alpha_{1} \right)
 
 
     Args:
-        r1 (float): The ratio of the clearance rate of tracer from plasma to the reference to the 
+        r1 (float): The ratio of the clearance rate of tracer from plasma to the reference to the
             transfer rate of the tracer from plasma to the tissue;
             :math:`R_{1}\equiv\frac{k_1^\prime}{k_1}`.
         k2 (float): The rate of tracer transfer from the first tissue compartment to plasma.
@@ -246,14 +244,14 @@
 
     .. math::
 
-        \alpha_{1} &= \frac{k_{2} + k_{3} + k_{4} - \sqrt{\left( k_{2} + k_{3} + k_{4} \right)^2 - 
+        \alpha_{1} &= \frac{k_{2} + k_{3} + k_{4} - \sqrt{\left( k_{2} + k_{3} + k_{4} \right)^2 -
         4k_{2}k_{4}}}{2}\\
-        \alpha_{2} &= \frac{k_{2} + k_{3} + k_{4} + \sqrt{\left( k_{2} + k_{3} + k_{4} \right)^2 - 
+        \alpha_{2} &= \frac{k_{2} + k_{3} + k_{4} + \sqrt{\left( k_{2} + k_{3} + k_{4} \right)^2 -
         4k_{2}k_{4}}}{2}\\
-        A_{1} &= \left( \frac{k_{3} + k_{4} -\alpha_{2}}{\alpha_{1} - \alpha_{2}} \right)\left( 
+        A_{1} &= \left( \frac{k_{3} + k_{4} -\alpha_{2}}{\alpha_{1} - \alpha_{2}} \right)\left(
         \frac{k_{2}}{R_{1}}
         - \alpha_{2} \right)\\
-        A_{2} &= \left(  \frac{\alpha_{1}-k_{3} - k_{4} }{\alpha_{1} - \alpha_{2}} \right)\left( 
+        A_{2} &= \left(  \frac{\alpha_{1}-k_{3} - k_{4} }{\alpha_{1} - \alpha_{2}} \right)\left(
         \frac{k_{2}}{R_{1}}
         - \alpha_{1} \right)
 
@@ -263,7 +261,7 @@
         r1 (float): The ratio of the clearance rate of tracer from plasma to the reference to the transfer rate of the
             tracer from plasma to the tissue; :math:`R_{1}\equiv\frac{k_1^\prime}{k_1}`.
         k2 (float): The rate of tracer transfer from the first tissue compartment to plasma.
-        k3 (float): The rate of tracer transfer from the first tissue compartment to the second 
+        k3 (float): The rate of tracer transfer from the first tissue compartment to the second
             tissue compartment.
         k4 (float): The rate of tracer transfer from the second tissue compartment to the first
             tissue compartment.
@@ -311,7 +309,7 @@
         bp_start (float): Starting guess for the binding potential.
 
     Returns:
-        tuple: (``fit_parameters``, ``fit_covariance``). Output from 
+        tuple: (``fit_parameters``, ``fit_covariance``). Output from
             :func:`scipy.optimize.curve_fit`
 
     Raises:
@@ -355,7 +353,7 @@
         bp_start (float): Starting guess for the binding potential.
 
     Returns:
-        tuple: (``fit_parameters``, ``fit_covariance``). Output from 
+        tuple: (``fit_parameters``, ``fit_covariance``). Output from
             :func:`scipy.optimize.curve_fit`
 
     Raises:
@@ -389,11 +387,11 @@
     bounds for the kinetic parameters.
 
     .. important::
-        This function assumes that the reference TAC is uniformly sampled with respect to time 
+        This function assumes that the reference TAC is uniformly sampled with respect to time
         since we perform convolutions.
 
     This function is a wrapper around `scipy.optimize.curve_fit` and uses parameter bounds during
-    optimization. The bounds for each parameter are formatted as: 
+    optimization. The bounds for each parameter are formatted as:
     ``(starting_value, lo_bound, hi_bound)``.
 
     Args:
@@ -443,7 +441,7 @@
         since we perform convolutions.
 
     This function is a wrapper around `scipy.optimize.curve_fit` and uses parameter bounds during
-    optimization. The bounds for each parameter are formatted as: 
+    optimization. The bounds for each parameter are formatted as:
     ``(starting_value, lo_bound, hi_bound)``.
 
     Args:
@@ -451,7 +449,7 @@
         tgt_tac_vals (np.ndarray): Target TAC to fit with the SRTM2.
         ref_tac_vals (np.ndarray): Reference TAC values.
         k2_prime (int): The value for :math:`k_2^\prime`. Defaults to 0.5.
-        r1_bounds (np.ndarray): The bounds for the :math:`R_1\equiv\frac{k_1^\prime}{k_1}` 
+        r1_bounds (np.ndarray): The bounds for the :math:`R_1\equiv\frac{k_1^\prime}{k_1}`
             parameter. Defaults to [0.5, 0.0, 10.0].
         bp_bounds (np.ndarray): The bounds for the binding potential parameter.
             Defaults to [0.5, 0.0, 10.0].
@@ -589,8 +587,8 @@
         This function assumes that the reference TAC is uniformly sampled with respect to time
         since we perform convolutions.
 
-    This function is a wrapper around `scipy.optimize.curve_fit` and uses parameter bounds during 
-    optimization. The bounds for each parameter are formatted as: 
+    This function is a wrapper around `scipy.optimize.curve_fit` and uses parameter bounds during
+    optimization. The bounds for each parameter are formatted as:
     ``(starting_value, lo_bound, hi_bound)``.
 
     Args:
@@ -650,7 +648,7 @@
         tgt_tac_vals (np.ndarray): Target TAC to fit with the SRTM.
         ref_tac_vals (np.ndarray): Reference TAC values.
         k2_prime (float): The value for the :math:`k_2^\prime` parameter. Defaults to 0.5.
-        r1_bounds (np.ndarray): The bounds for the :math:`R_1\equiv\frac{k_1^\prime}{k_1}` 
+        r1_bounds (np.ndarray): The bounds for the :math:`R_1\equiv\frac{k_1^\prime}{k_1}`
             parameter. Defaults to [0.5, 0.0, 10.0].
         k3_bounds (np.ndarray): The bounds for :math:`k_3` parameter. Defaults to [0.5, 0.0, 10.0].
         k4_bounds (np.ndarray): The bounds for :math:`k_4` parameter. Defaults to [0.5, 0.0, 10.0].
@@ -696,7 +694,7 @@
 
     .. math::
 
-        \frac{\int_{0}^{T}C(t)\mathrm{d}t}{C(T)}=\frac{V}{V^{\prime}} 
+        \frac{\int_{0}^{T}C(t)\mathrm{d}t}{C(T)}=\frac{V}{V^{\prime}}
         \frac{\int_{0}^{T}C^{\prime}(t)\mathrm{d}t}{C(T)}
         - \frac{V}{V^{\prime}k_{2}^{\prime}} \frac{C^{\prime}(T)}{C(T)} + b
 
@@ -762,7 +760,7 @@
 
     .. math::
 
-        C(T)=-\frac{V}{V^{\prime}b} \int_{0}^{T}C^{\prime}(t)\mathrm{d}t + \frac{1}{b} 
+        C(T)=-\frac{V}{V^{\prime}b} \int_{0}^{T}C^{\prime}(t)\mathrm{d}t + \frac{1}{b}
         \int_{0}^{T}C(t)\mathrm{d}t - \frac{V}{V^{\prime}k_{2}^{\prime}b}C^{\prime}(T)
 
 
@@ -892,7 +890,7 @@
 
         \mathrm{BP} = -\left(\frac{\beta_0}{\beta_1} + 1\right)
 
-    where :math:`\beta_0` is the first fit coefficient, and :math:`\beta_1` is the second fit 
+    where :math:`\beta_0` is the first fit coefficient, and :math:`\beta_1` is the second fit
     coefficient.
 
     Args:
@@ -990,654 +988,4 @@
         :func:`fit_mrtm_2003_to_tac` where the order of the regression coefficients is laid out.
 
     """
-<<<<<<< HEAD
-    return fit_vals[0]/fit_vals[-1]
-
-IMPLEMENTED_MODELS = ['frtm', 'frtm2', 'srtm', 'srtm2', 'mrtm-original', 'mrtm', 'mrtm2']
-
-class FitTACWithRTMs:
-    r"""
-    A class used to fit a kinetic model to both a target and a reference Time Activity Curve (TAC).
-
-    The :class:`FitTACWithRTMs` class simplifies the process of kinetic model fitting by providing methods for validating
-    input data, choosing a model to fit, and then performing the fit. It takes in raw intensity values of TAC for both
-    target and reference regions as inputs, which are then used in curve fitting.
-
-    This class supports various kinetic models, including but not limited to: the simplified and full reference tissue
-    models (SRTM & FRTM), and the multilinear reference tissue models (Orignial MRMT, MRTM & MRTM2). Each model type '
-    can be bounded or unbounded.
-
-    The fitting result contains the estimated kinetic parameters depending on the chosen model.
-
-    Attributes:
-        tac_times (np.ndarray): The array representing the time-points for both TACs.
-        target_tac_vals (np.ndarray): The target TAC values.
-        reference_tac_vals (np.ndarray): The reference TAC values.
-        method (str): Optional. The kinetic model to use. Defaults to 'mrtm'.
-        bounds (np.ndarray): Optional. Parameter bounds for the specified kinetic model. Defaults to None.
-        t_thresh_in_mins (float): Optional. The times at which the reference TAC was sampled. Defaults to None.
-        k2_prime (float): Optional. The estimated efflux rate constant for the non-displaceable compartment. Defaults to
-            None.
-        fit_results (np.ndarray): The result of the fit.
-
-    Example:
-        The following example shows how to use the :class:`FitTACWithRTMs` class to fit the SRTM to a target and reference
-        TAC.
-
-        .. code-block:: python
-
-            import numpy as np
-            import petpal.kinetic_modeling.tcms_as_convolutions as pet_tcm
-            import petpal.kinetic_modeling.reference_tissue_models as pet_rtms
-            
-            # loading the input tac to generate a reference region tac
-            input_tac_times, input_tac_vals = np.asarray(np.loadtxt("../../data/tcm_tacs/fdg_plasma_clamp_evenly_resampled.txt").T,
-                                                         float)
-            
-            # generating a reference region tac
-            ref_tac_times, ref_tac_vals = pet_tcm.generate_tac_1tcm_c1_from_tac(tac_times=input_tac_times, tac_vals=input_tac_vals,
-                                                                                k1=1.0, k2=0.2)
-            
-            # generating an SRTM tac
-            srtm_tac_vals = pet_rtms.calc_srtm_tac(tac_times=ref_tac_times, ref_tac_vals=ref_tac_vals, r1=1.0, k2=0.25, bp=3.0)
-            
-            rtm_analysis = pet_rtms.FitTACWithRTMs(target_tac_vals=srtm_tac_vals,
-                                                tac_times=ref_tac_times,
-                                                reference_tac_vals=ref_tac_vals,
-                                                method='srtm')
-            
-            # performing the fit
-            rtm_analysis.fit_tac_to_model()
-            fit_results = rtm_analysis.fit_results[1]
-
-
-    This will give you the kinetic parameter values of the SRTM for the provided TACs.
-
-    See Also:
-        * :meth:`validate_bounds`
-        * :meth:`validate_method_inputs`
-        * :meth:`fit_tac_to_model`
-        
-    """
-    def __init__(self,
-                 tac_times: np.ndarray,
-                 target_tac_vals: np.ndarray,
-                 reference_tac_vals: np.ndarray,
-                 method: str = 'mrtm',
-                 bounds: Union[None, np.ndarray] = None,
-                 t_thresh_in_mins: float = None,
-                 k2_prime: float = None):
-        r"""
-        Initialize the FitTACWithRTMs object with specified parameters.
-
-        This method sets up input parameters and validates them. We check if the bounds are correct for the given
-        'method', and we make sure that any fitting threshold are defined for the MRTM analyses.
-        
-
-        Args:
-            tac_times (np.ndarray): The array representing the time-points for both TACs.
-            target_tac_vals (np.ndarray): The array representing the target TAC values.
-            reference_tac_vals (np.ndarray): The array representing values of the reference TAC.
-            method (str, optional): The kinetics method to be used. Default is 'mrtm'.
-            bounds (Union[None, np.ndarray], optional): Bounds for kinetic parameters used in optimization. None
-                represents absence of bounds. Default is None.
-            t_thresh_in_mins (float, optional): Threshold for time separation in minutes. Default is None.
-            k2_prime (float, optional): The estimated rate constant related to the flush-out rate of the reference
-                compartment. Default is None.
-
-        Raises:
-            ValueError: If a parameter necessary for chosen method is not provided.
-            AssertionError: If rate constant k2_prime is non-positive.
-        """
-        
-        self.reference_tac_times: np.ndarray = tac_times
-        self.target_tac_vals: np.ndarray = target_tac_vals
-        self.reference_tac_vals: np.ndarray = reference_tac_vals
-        self.method: str = method.lower()
-        self.bounds: Union[None, np.ndarray] = bounds
-        self.validate_bounds()
-        
-        self.t_thresh_in_mins: float = t_thresh_in_mins
-        self.k2_prime: float = k2_prime
-        
-        self.validate_method_inputs()
-        
-        self.fit_results: Union[None, np.ndarray] = None
-    
-    def validate_method_inputs(self):
-        r"""Validates the inputs for different methods
-
-        This method validates the inputs depending on the chosen method in the object.
-
-        - If the method is of type 'mrtm', it checks if `t_thresh_in_mins` is defined and positive.
-        - If the method ends with a '2' (the reduced/modified methods), it checks if `k2_prime` is defined and positive.
-
-        Raises:
-            ValueError: If ``t_thresh_in_mins`` is not defined while the method starts with 'mrtm'.
-            AssertionError: If ``t_thresh_in_mins`` is not a positive number.
-            ValueError: If ``k2_prime`` is not defined while the method ends with '2'.
-            AssertionError: If ``k2_prime`` is not a positive number.
-        
-        See Also:
-            * :func:`fit_srtm_to_tac_with_bounds`
-            * :func:`fit_srtm_to_tac`
-            * :func:`fit_frtm_to_tac_with_bounds`
-            * :func:`fit_frtm_to_tac`
-            * :func:`fit_mrtm_original_to_tac`
-            * :func:`fit_mrtm_2003_to_tac`
-            * :func:`fit_mrtm2_2003_to_tac`
-        
-        """
-        if self.method.startswith("mrtm"):
-            if self.t_thresh_in_mins is None:
-                raise ValueError("t_t_thresh_in_mins must be defined if method is 'mrtm'")
-            else:
-                assert self.t_thresh_in_mins >= 0, "t_thresh_in_mins must be a positive number."
-        if self.method.endswith("2"):
-            if self.k2_prime is None:
-                raise ValueError("k2_prime must be defined if we are using the reduced models: FRTM2, SRTM2, "
-                                 "and MRTM2.")
-            assert self.k2_prime >= 0,"k2_prime must be a positive number."
-    
-    def validate_bounds(self):
-        r"""Validates the bounds for different methods
-
-        This method validates the shape of the bounds depending on the chosen method in the object.
-
-        - If the method is 'srtm', it checks that bounds shape is (3, 3).
-        - If the method is 'frtm', it checks that bounds shape is (4, 3).
-
-        Raises:
-            AssertionError: If the bounds shape for method 'srtm' is not (3, 3)
-            AssertionError: If the bounds shape for method 'frtm' is not (4, 3).
-            ValueError: If the method is not 'srtm' or 'frtm' while providing bounds.
-            
-        See Also:
-            * :func:`fit_srtm_to_tac_with_bounds`
-            * :func:`fit_srtm_to_tac`
-            * :func:`fit_frtm_to_tac_with_bounds`
-            * :func:`fit_frtm_to_tac`
-            * :func:`fit_mrtm_original_to_tac`
-            * :func:`fit_mrtm_2003_to_tac`
-            * :func:`fit_mrtm2_2003_to_tac`
-            
-        """
-        if self.bounds is not None:
-            num_params, num_vals = self.bounds.shape
-            if self.method == "srtm":
-                assert num_params == 3 and num_vals == 3, ("The bounds have the wrong shape. Bounds must "
-                                                           "be (start, lo, hi) for each of the fitting "
-                                                           "parameters: r1, k2, bp")
-            elif self.method == "frtm":
-                assert num_params == 4 and num_vals == 3, (
-                    "The bounds have the wrong shape. Bounds must be (start, lo, hi) "
-                    "for each of the fitting parameters: r1, k2, k3, k4")
-                
-            elif self.method == "srtm2":
-                assert num_params == 2 and num_vals == 3, ("The bounds have the wrong shape. Bounds must "
-                                                           "be (start, lo, hi) for each of the fitting "
-                                                           "parameters: r1, bp")
-            elif self.method == "frtm2":
-                assert num_params == 3 and num_vals == 3, (
-                    "The bounds have the wrong shape. Bounds must be (start, lo, hi) "
-                    "for each of the fitting parameters: r1, k3, k4")
-            else:
-                raise ValueError(f"Invalid method! Must be either 'srtm', 'frtm', 'srtm2' or 'frtm2' if bounds are "
-                                 f"provided. Got {self.method}.")
-    
-    def fit_tac_to_model(self):
-        r"""Fits TAC vals to model
-
-        This method fits the target TAC values to the model depending on the chosen method in the object.
-
-        - If the method is 'srtm' or 'frtm', and bounds are provided, fitting functions with bounds are used.
-        - If the method is 'srtm' or 'frtm', and bounds are not provided, fitting functions without bounds are used.
-        - If the method is 'mrtm-original', 'mrtm' or 'mrtm2', related fitting methods are utilized.
-
-        Raises:
-            ValueError: If the method name is invalid and not one of 'srtm', 'frtm', 'mrtm-original', 'mrtm' or 'mrtm2'.
-            
-            
-        See Also:
-            * :func:`fit_srtm_to_tac_with_bounds`
-            * :func:`fit_srtm_to_tac`
-            * :func:`fit_frtm_to_tac_with_bounds`
-            * :func:`fit_frtm_to_tac`
-            * :func:`fit_srtm2_to_tac_with_bounds`
-            * :func:`fit_srtm2_to_tac`
-            * :func:`fit_frtm2_to_tac_with_bounds`
-            * :func:`fit_frtm2_to_tac`
-            * :func:`fit_mrtm_original_to_tac`
-            * :func:`fit_mrtm_2003_to_tac`
-            * :func:`fit_mrtm2_2003_to_tac`
-            
-        """
-        if self.method == "srtm":
-            if self.bounds is not None:
-                self.fit_results = fit_srtm_to_tac_with_bounds(tac_times=self.reference_tac_times,
-                                                               tgt_tac_vals=self.target_tac_vals,
-                                                               ref_tac_vals=self.reference_tac_vals,
-                                                               r1_bounds=self.bounds[0], k2_bounds=self.bounds[1],
-                                                               bp_bounds=self.bounds[2])
-            else:
-                self.fit_results = fit_srtm_to_tac(tac_times=self.reference_tac_times,
-                                                   tgt_tac_vals=self.target_tac_vals,
-                                                   ref_tac_vals=self.reference_tac_vals)
-
-        elif self.method == "srtm2":
-            if self.bounds is not None:
-                self.fit_results = fit_srtm2_to_tac_with_bounds(tac_times=self.reference_tac_times,
-                                                                tgt_tac_vals=self.target_tac_vals,
-                                                                ref_tac_vals=self.reference_tac_vals,
-                                                                k2_prime=self.k2_prime, r1_bounds=self.bounds[0],
-                                                                bp_bounds=self.bounds[1])
-            else:
-                self.fit_results = fit_srtm2_to_tac(tac_times=self.reference_tac_times,
-                                                    tgt_tac_vals=self.target_tac_vals,
-                                                    ref_tac_vals=self.reference_tac_vals, k2_prime=self.k2_prime)
-        elif self.method == "frtm":
-            if self.bounds is not None:
-                self.fit_results = fit_frtm_to_tac_with_bounds(tac_times=self.reference_tac_times,
-                                                               tgt_tac_vals=self.target_tac_vals,
-                                                               ref_tac_vals=self.reference_tac_vals,
-                                                               r1_bounds=self.bounds[0], k2_bounds=self.bounds[1],
-                                                               k3_bounds=self.bounds[2], k4_bounds=self.bounds[3])
-            else:
-                self.fit_results = fit_frtm_to_tac(tac_times=self.reference_tac_times,
-                                                   tgt_tac_vals=self.target_tac_vals,
-                                                   ref_tac_vals=self.reference_tac_vals)
-
-        elif self.method == "frtm2":
-            if self.bounds is not None:
-                self.fit_results = fit_frtm2_to_tac_with_bounds(tac_times=self.reference_tac_times,
-                                                                tgt_tac_vals=self.target_tac_vals,
-                                                                ref_tac_vals=self.reference_tac_vals,
-                                                                k2_prime=self.k2_prime, r1_bounds=self.bounds[0],
-                                                                k3_bounds=self.bounds[1], k4_bounds=self.bounds[2])
-            else:
-                self.fit_results = fit_frtm2_to_tac(tac_times=self.reference_tac_times,
-                                                    tgt_tac_vals=self.target_tac_vals,
-                                                    ref_tac_vals=self.reference_tac_vals, k2_prime=self.k2_prime)
-
-        elif self.method == "mrtm-original":
-            self.fit_results = fit_mrtm_original_to_tac(tac_times=self.reference_tac_times,
-                                                        tgt_tac_vals=self.target_tac_vals,
-                                                        ref_tac_vals=self.reference_tac_vals,
-                                                        t_thresh_in_mins=self.t_thresh_in_mins)
-
-        elif self.method == "mrtm":
-            self.fit_results = fit_mrtm_2003_to_tac(tac_times=self.reference_tac_times,
-                                                    tgt_tac_vals=self.target_tac_vals,
-                                                    ref_tac_vals=self.reference_tac_vals,
-                                                    t_thresh_in_mins=self.t_thresh_in_mins)
-
-        elif self.method == "mrtm2":
-            self.fit_results = fit_mrtm2_2003_to_tac(tac_times=self.reference_tac_times,
-                                                     tgt_tac_vals=self.target_tac_vals,
-                                                     ref_tac_vals=self.reference_tac_vals,
-                                                     t_thresh_in_mins=self.t_thresh_in_mins, k2_prime=self.k2_prime)
-        else:
-            raise ValueError(f"Invalid method! Must be either 'srtm', 'frtm', 'mrtm-original', 'mrtm' or 'mrtm2'. Got {self.method}.")
-
-
-class RTMAnalysis:
-    r"""
-    A class designed to carry out various Reference Tissue Model (RTM) analyses on Time Activity Curves (TACs).
-
-    This class eases the process of conducting RTM analysis on TACs. Paths to both reference and region-of-interest
-    (ROI) TACs are taken as inputs at initialization. The class further provides multiple utility functions for
-    initializing and running the RTM analysis, and also for validating the inputs based on the RTM method chosen.
-
-    This class currently supports various RTM methods such as :'srtm', 'frtm', 'mrtm-original', 'mrtm', and 'mrtm2'.
-
-    Attributes:
-        ref_tac_path (str): Absolute path for reference TAC
-        roi_tac_path (str): Absolute path for ROI TAC
-        output_directory (str): Absolute path for the output directory
-        output_filename_prefix (str): Prefix for the output filename of the result
-        method (str): RTM analysis method. Converts to lower case at initialization.
-        analysis_props (dict): Analysis properties dictionary initialized with method-specific property keys and
-            default values.
-        _has_analysis_been_run (bool): Flag representing if the RTM analysis has been run to ensure correct order of
-            operations.
-
-    Example:
-        In the proceeding example, we assume that we have two tacs: a reference region tac, and a region of interest
-        (ROI) tac named 'ref_tac.txt' and 'roi_tac.txt', respectively. Furthermore, we assume that both TACs are sampled
-        at the same times, and are evenly sampled with respect to time.
-        
-        .. code-block:: python
-            
-            import numpy as np
-            from petpal.kinetic_modeling.reference_tissue_models as pet_rtms
-            
-            file_rtm = pet_rtms.RTMAnalysis(ref_tac_path="ref_tac.txt",
-                                            roi_tac_path="roi_tac.txt",
-                                            output_directory="./",
-                                            output_filename_prefix='pre',
-                                            method="mrtm")
-            file_rtm.run_analysis(t_thresh_in_mins=40.0)
-            file_rtm.save_analysis()
-        
-
-    See Also:
-        * :class:`FitTACWithRTMs`: a class for analyzing TACs with RTMs.
-
-    """
-    def __init__(self,
-                 ref_tac_path: str,
-                 roi_tac_path: str,
-                 output_directory: str,
-                 output_filename_prefix: str,
-                 method: str):
-        r"""
-        Initialize RTMAnalysis with provided arguments.
-
-        The init method executes the following operations:
-            1. It converts the provided analysis method to lower case for consistency in internal processing.
-            2. It obtains the absolute paths for reference and ROI TAC files and the output directory, to ensure
-               they are consistently accessible.
-            3. It initializes the analysis properties dictionary using `init_analysis_props` method.
-            4. It initializes the `_has_analysis_been_run` flag to False, to indicate that the RTM analysis has not yet been run.
-
-        Args:
-            ref_tac_path (str): Path to the file containing reference TAC.
-            roi_tac_path (str): Path to the file containing ROI TAC.
-            output_directory (str): Path to the directory where the output will be saved.
-            output_filename_prefix (str): Prefix that will be used for the output filename.
-            method (str): The RTM analysis method to be used. Could be one of 'srtm', 'frtm', 'mrtm-original',
-                'mrtm' or 'mrtm2'.
-                
-        """
-        self.ref_tac_path: str = os.path.abspath(ref_tac_path)
-        self.roi_tac_path: str = os.path.abspath(roi_tac_path)
-        self.output_directory: str = os.path.abspath(output_directory)
-        self.output_filename_prefix: str = output_filename_prefix
-        self.method = ''
-        self.rtm_model = method.lower()
-        self.analysis_props: dict = self.init_analysis_props(self.method)
-        self._has_analysis_been_run: bool = False
-
-    @property
-    def rtm_model(self):
-        return self.method
-    
-    @rtm_model.setter
-    def rtm_model(self, model: str):
-        if model in IMPLEMENTED_MODELS:
-            self.method = model
-        else:
-            raise KeyError(f"{model} has not been implemented. Must be one of {IMPLEMENTED_MODELS}")
-
-    def init_analysis_props(self, method: str) -> dict:
-        r"""
-        Initializes the analysis properties dict based on the specified RTM analysis method.
-
-        Args:
-            method (str): RTM analysis method. Must be one of 'srtm', 'frtm', 'mrtm-original',
-                'mrtm' or 'mrtm2'.
-
-        Returns:
-            dict: A dictionary containing method-specific property keys and default values.
-
-        Raises:
-            ValueError: If input `method` is not one of the supported RTM methods.
-        """
-        common_props = {'FilePathRTAC': self.ref_tac_path,
-                        'FilePathTTAC': self.roi_tac_path,
-                        'MethodName': method.upper()}
-        if method.startswith("mrtm"):
-            props = {
-                'BP': None,
-                'k2Prime': None,
-                'ThresholdTime': None,
-                'StartFrameTime': None,
-                'EndFrameTime' : None,
-                'NumberOfPointsFit': None,
-                'RawFits': None,
-                **common_props
-                }
-        elif method.startswith("srtm") or method.startswith("frtm"):
-            props = {
-                'FitValues': None,
-                'FitStdErr': None,
-                **common_props
-                }
-        else:
-            raise ValueError(f"Invalid method! Must be either 'srtm', 'frtm', 'srtm2', 'frtm2', "
-                             f"'mrtm-original', 'mrtm' or 'mrtm2'. Got {method}.")
-        return props
-
-    def run_analysis(self,
-                     bounds: Union[None, np.ndarray] = None,
-                     t_thresh_in_mins: float = None,
-                     k2_prime: float = None,
-                     **tac_load_kwargs):
-        r"""
-        Runs the full RTM analysis process which involves validating inputs, calculation fits, and deducing fit
-        properties.
-
-        Specifically, it executes the following sequence:
-            1. :meth:`validate_analysis_inputs`
-            2. :meth:`calculate_fit`
-            3. :meth:`calculate_fit_properties`
-
-        Args:
-            bounds (Union[None, np.ndarray], optional): Optional boundaries for parameters for fitting function.
-            t_thresh_in_mins (float, optional): Threshold time in minutes for the MRTM analyses.
-            k2_prime (float, optional): Input for the modified RTM (MRTM2, FRTM2, and SRTM2) analyses.
-
-        Returns:
-            None
-        """
-        self.validate_analysis_inputs(k2_prime=k2_prime, t_thresh_in_mins=t_thresh_in_mins)
-
-        fit_results = self.calculate_fit(bounds=bounds,
-                                         t_thresh_in_mins=t_thresh_in_mins,
-                                         k2_prime=k2_prime,
-                                         **tac_load_kwargs)
-        self.calculate_fit_properties(fit_results=fit_results,
-                                      t_thresh_in_mins=t_thresh_in_mins,
-                                      k2_prime=k2_prime)
-        self._has_analysis_been_run = True
-
-    def validate_analysis_inputs(self, k2_prime, t_thresh_in_mins):
-        r"""
-        Validates the provided inputs for the RTM analysis.
-
-        If MRTM type of analysis is being run, it ensures that ``t_thresh_in_mins`` is not None.
-        If modified analysis is being done (MRTM2, FRTM2, SRTM2), it ensures ``k2_prime`` is not None.
-
-        Args:
-            k2_prime (float): k2 prime value.
-            t_thresh_in_mins (float): Threshold time for MRTM analyses.
-
-        Raises:
-            ValueError: If an input required for the selected method is `None`.
-        """
-        if self.method.startswith("mrtm") and t_thresh_in_mins is None:
-            raise ValueError("t_thresh_in_mins must be set for the MRTM analyses.")
-        if self.method.endswith("2") and k2_prime is None:
-            raise ValueError("k2_prime must be set for the modified RTM (MRTM2, FRTM2, and SRTM2) analyses.")
-
-    def calculate_fit(self,
-                      bounds: Union[None, np.ndarray] = None,
-                      t_thresh_in_mins: float = None,
-                      k2_prime: float = None,
-                      **tac_load_kwargs):
-        r"""
-        Calculates the model fitting parameters for TACs using the chosen RTM analysis method.
-
-        This method executes the following sequence:
-            1. :meth:`validate_analysis_inputs`
-            2. :meth:`safe_load_tac` for both reference and ROI TACs
-            3. Creates a :class:`FitTACWithRTMs` instance and fits TAC to the model
-
-        Args:
-            bounds (Union[None, np.ndarray]): Boundaries for parameters for fitting function.
-            t_thresh_in_mins (float): Threshold time for MRTM analyses.
-            k2_prime (float): k2 prime value.
-            tac_load_kwargs (Any): Additional keyword arguments for the loading TAC function.
-
-        Returns:
-            FitResults: Object containing fit results.
-        """
-        self.validate_analysis_inputs(k2_prime=k2_prime, t_thresh_in_mins=t_thresh_in_mins)
-
-        ref_tac_times, ref_tac_vals = safe_load_tac(filename=self.ref_tac_path, **tac_load_kwargs)
-        _tgt_tac_times, tgt_tac_vals = safe_load_tac(filename=self.roi_tac_path, **tac_load_kwargs)
-        analysis_obj = FitTACWithRTMs(tac_times=ref_tac_times, target_tac_vals=tgt_tac_vals,
-                                      reference_tac_vals=ref_tac_vals, method=self.method, bounds=bounds,
-                                      t_thresh_in_mins=t_thresh_in_mins, k2_prime=k2_prime)
-        analysis_obj.fit_tac_to_model()
-
-        return analysis_obj.fit_results
-
-    def calculate_fit_properties(self, fit_results: Union[np.ndarray, tuple[np.ndarray, np.ndarray]],
-                                 t_thresh_in_mins: float = None,
-                                 k2_prime: float = None):
-        r"""
-        Calculates additional fitting properties based on the raw fit results.
-
-        It delegates the calculation to method-specific functions:
-            1. For 'srtm' or 'frtm' methods: :meth:`_calc_frtm_or_srtm_fit_props` is used.
-            2. For 'mrtm' methods: :meth:`_calc_mrtm_fit_props` is used.
-
-        Args:
-            fit_results (Union[np.ndarray, tuple[np.ndarray, np.ndarray]]): The fit results.
-            t_thresh_in_mins (float): Threshold time for MRTM analyses.
-            k2_prime (float): k2 prime value for 'mrtm' based methods.
-
-        Returns:
-            None
-        """
-        if self.method.startswith("frtm") or self.method.startswith("srtm"):
-            self._calc_frtm_or_srtm_fit_props(fit_results=fit_results, k2_prime=k2_prime)
-        else:
-            self._calc_mrtm_fit_props(fit_results=fit_results,
-                                      k2_prime=k2_prime,
-                                      t_thresh_in_mins=t_thresh_in_mins)
-
-    def save_analysis(self):
-        r"""
-        Save the analysis results in JSON format.
-
-        The results are only saved if the analysis has been run (_has_analysis_been_run flag is checked).
-
-        Raises:
-            RuntimeError: If the :meth:'run_analysis' method has not been called yet.
-        """
-        if not self._has_analysis_been_run:
-            raise RuntimeError("'run_analysis' method must be called before 'save_analysis'.")
-        file_name_prefix = os.path.join(self.output_directory,
-                                        f"{self.output_filename_prefix}_analysis-{self.analysis_props['MethodName']}")
-        analysis_props_file = f"{file_name_prefix}_props.json"
-        with open(analysis_props_file, 'w',encoding='utf-8') as f:
-            json.dump(obj=self.analysis_props, fp=f, indent=4)
-
-    def __call__(self,
-                 bounds: np.ndarray = None,
-                 t_thresh_in_mins: float = None,
-                 k2_prime: float = None):
-        self.run_analysis(bounds=bounds, t_thresh_in_mins=t_thresh_in_mins, k2_prime=k2_prime)
-        self.save_analysis()
-
-    def _calc_mrtm_fit_props(self, fit_results: np.ndarray,
-                             k2_prime: float,
-                             t_thresh_in_mins: float):
-        r"""
-        Internal function used to calculate additional fitting properties for 'mrtm' type analyses.
-
-        This method is used internally within :meth:`calculate_fit_properties`.
-
-        Args:
-            fit_results (np.ndarray): Resulting fit parameters.
-            k2_prime (float): k2 prime value for 'mrtm' based methods.
-            t_thresh_in_mins (float): Threshold time for MRTM analyses.
-        """
-        self.validate_analysis_inputs(k2_prime=k2_prime, t_thresh_in_mins=t_thresh_in_mins)
-        if self.method == 'mrtm-original':
-            bp_val = calc_BP_from_mrtm_original_fit(fit_results)
-            k2_val = calc_k2prime_from_mrtm_original_fit(fit_results)
-        elif self.method == 'mrtm':
-            bp_val = calc_BP_from_mrtm_2003_fit(fit_results)
-            k2_val = calc_k2prime_from_mrtm_2003_fit(fit_results)
-        else:
-            bp_val = calc_BP_from_mrtm2_2003_fit(fit_results)
-            k2_val = None
-        self.analysis_props["k2Prime"] = k2_val.round(5)
-        self.analysis_props["BP"] = bp_val.round(5)
-        self.analysis_props["RawFits"] = list(fit_results.round(5))
-
-        ref_tac_times, _ = safe_load_tac(filename=self.ref_tac_path)
-        t_thresh_index = get_index_from_threshold(times_in_minutes=ref_tac_times, t_thresh_in_minutes=t_thresh_in_mins)
-        self.analysis_props['ThresholdTime'] = t_thresh_in_mins
-        self.analysis_props['StartFrameTime'] = ref_tac_times[t_thresh_index]
-        self.analysis_props['EndFrameTime'] = ref_tac_times[-1]
-        self.analysis_props['NumberOfPointsFit'] = len(ref_tac_times[t_thresh_index:])
-
-    def _calc_frtm_or_srtm_fit_props(self, fit_results: tuple[np.ndarray, np.ndarray], k2_prime: float):
-        r"""
-        Internal function used to calculate additional fitting properties for 'frtm' and 'srtm' type analyses.
-
-        This method is used internally within :meth:`calculate_fit_properties`.
-
-        Args:
-            fit_results (tuple[np.ndarray, np.ndarray]): Tuple containing the fit parameters and their corresponding fit
-                covariances.
-            
-        """
-        fit_params, fit_covariances = fit_results
-        fit_stderr = np.sqrt(np.diagonal(fit_covariances))
-
-        if self.method.startswith('srtm'):
-            format_func =  self._get_pretty_srtm_fit_param_vals
-        else:
-            format_func = self._get_pretty_frtm_fit_param_vals
-
-        if self.method.endswith('2'):
-            self.analysis_props["k2Prime"] = k2_prime
-            self.analysis_props["FitValues"] = format_func(fit_params.round(5), True)
-            self.analysis_props["FitStdErr"] = format_func(fit_stderr.round(5), True)
-        else:
-            self.analysis_props["FitValues"] = format_func(fit_params.round(5), False)
-            self.analysis_props["FitStdErr"] = format_func(fit_stderr.round(5), False)
-
-    @staticmethod
-    def _get_pretty_srtm_fit_param_vals(param_fits: np.ndarray, reduced: bool = False) -> dict:
-        r"""
-        Utility function to get nicely formatted fit parameters for 'srtm(2)' analysis.
-
-        Returns a dictionary with keys: 'R1', 'k2', and 'BP' and the corresponding values from ``param_fits``.
-
-        Args:
-            param_fits (np.ndarray): array containing the fit parameters.
-
-        Returns:
-            dict: Dictionary of fit parameters and their corresponding values.
-        """
-        if reduced:
-            return {name: val for name, val in zip(['R1', 'BP'], param_fits)}
-        else:
-            return {name: val for name, val in zip(['R1', 'k2', 'BP'], param_fits)}
-
-    @staticmethod
-    def _get_pretty_frtm_fit_param_vals(param_fits: np.ndarray, reduced: bool = False) -> dict:
-        r"""
-        Utility function to get nicely formatted fit parameters for 'frtm(2)' analysis.
-
-        Returns a dictionary with keys: 'R1', 'k2', 'k3', and 'k4' and the corresponding values from ``param_fits``.
-
-        Args:
-            param_fits (np.ndarray): array containing the fit parameters.
-
-        Returns:
-            dict: Dictionary of fit parameters and their corresponding values.
-        """
-        if reduced:
-            return {name: val for name, val in zip(['R1', 'k3', 'k4'], param_fits)}
-        else:
-            return {name: val for name, val in zip(['R1', 'k2', 'k3', 'k4'], param_fits)}
-=======
-    return fit_vals[0]/fit_vals[-1]
->>>>>>> abce0942
+    return fit_vals[0]/fit_vals[-1]