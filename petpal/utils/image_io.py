--- conflicted
+++ resolved
@@ -603,15 +603,9 @@
     """
     Infers subject and session IDs from a TAC file path by analyzing the filename.
 
-<<<<<<< HEAD
-    This method extracts subject and session IDs from the filename of a TAC file. It checks the 
-    presence of a `sub-` and `ses-` marker in the filename, which is followed by the subject and 
-    session respectively. This segment name is then formatted with each part capitalized. If no 
-=======
     This method extracts subject and session IDs from the filename of a TAC file. It checks the
     presence of a `sub-` and `ses-` marker in the filename, which is followed by the subject and
     session respectively. This segment name is then formatted with each part capitalized. If no
->>>>>>> 6ef1cb55
     subject or session is found a generic value of `UNK` is returned.
 
     Args:
