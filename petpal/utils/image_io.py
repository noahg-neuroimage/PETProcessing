"""
Image IO

"""
import glob
import json
import os
import pathlib
import re
from dataclasses import dataclass

import ants
import nibabel
import numpy as np
import pandas as pd
<<<<<<< HEAD

=======
from nibabel.filebasedimages import FileBasedHeader
>>>>>>> 36d35c43

from .constants import HALF_LIVES


def write_dict_to_json(meta_data_dict: dict, out_path: str):
    """
    Save a metadata file in python to a directory.

    Args:
        meta_data_dict (dict): A dictionary with imaging metadata, to be saved to file.
        out_path (str): Directory to which `meta_file` is to be saved.
    """
    with open(out_path, 'w', encoding='utf-8') as copy_file:
        json.dump(meta_data_dict, copy_file, indent=4)


def gen_meta_data_filepath_for_nifti(nifty_path:str):
    """
    Generates the corresponding metadata file path for a given nifti file path.

    This function takes a nifti file path (with `.nii` or `.nii.gz` extension)
    and replaces the extension with `.json` to derive the expected metadata file path.

    Args:
        nifty_path (str): Path to the nifti file (with `.nii` or `.nii.gz` extension).

    Returns:
        str: The generated metadata file path with a `.json` extension.
    """
    meta_data_path = re.sub(r'\.nii\.gz$|\.nii$', '.json', nifty_path)
    return meta_data_path


def safe_load_meta(input_metadata_file: str) -> dict:
    """
    Function to load a generic metadata json file.

    Args:
        input_metadata_file (str): Metadata file to be read.

    Returns:
        metadata (dict): The metadata in dictionary format.
    """
    if not os.path.exists(input_metadata_file):
        raise FileNotFoundError(f"Metadata file {input_metadata_file} not found. Does it have a "
                                "different path?")

    with open(input_metadata_file, 'r', encoding='utf-8') as meta_file:
        metadata = json.load(meta_file)
    return metadata


def load_metadata_for_nifti_with_same_filename(image_path) -> dict:
    """
    Static method to load metadata. Assume same path as input image path.

    Args:
        image_path (str): Path to image for which a .json file of the
            same name as the file but with different extension exists.

    Returns:
        metadata (dict): Dictionary where keys are fields in the image
            metadata file and values correspond to values in those fields.

    Raises:
        FileNotFoundError: If the provided image path cannot be found in the directory.
        Additionally, occurs if the metadata .json file cannot be found.
    """
    if not os.path.exists(image_path):
        raise FileNotFoundError(f"Image file {image_path} not found.")

    meta_path = gen_meta_data_filepath_for_nifti(image_path)
    metadata = safe_load_meta(input_metadata_file=meta_path)

    return metadata


def flatten_metadata(metadata: dict) -> dict:
    """
    Given a metadata dictionary, return an identical dictionary with any list-like or dict-like
    data replaced with individual values. Useful when converting several JSON files into a TSV
    file.

    Args:
        metadata (dict): The metadata file that may contain lists of data.

    Returns:
        metadata_for_tsv (dict): The same metadata with list-like data replaced with individual
            values.

    Note:
        List-like data is replaced by renaming the key it appears in with ordinal values. E.g. if
        metadata contains a key named ``FitPars`` with value [4,6] then the function would create
        two new keys, FitPars_1 and Fit_Pars2 with values 4 and 6 respectively. Likewise, nested
        dictionaries are replaced by combining the two keys identifying the data with underscores.
        Function is not robust for doubly nested lists and dictionaries.
    """
    metadata_for_tsv = {}
    for key in metadata:
        data = metadata[key]
        if isinstance(data,list):
            for i,val in enumerate(data):
                key_new = f'{key}_{i+1}'
                metadata_for_tsv[key_new] = val
        elif isinstance(data,dict):
            for inner_key in data:
                key_new = f'{key}_{inner_key}'
                metadata_for_tsv[key_new] = data[inner_key]
        else:
            metadata_for_tsv[key] = metadata[key]
    return metadata_for_tsv


def safe_load_tac(filename: str, **kwargs) -> np.ndarray:
    """
    Loads time-activity curves (TAC) from a file.
    Tries to read a TAC from specified file and raises an exception if unable to do so. We assume that the file has two
    columns, the first corresponding to time and second corresponding to activity.
    Args:
        filename (str): The name of the file to be loaded.
    Returns:
        np.ndarray: A numpy array containing the loaded TAC. The first index corresponds to the times, and the second
        corresponds to the activity.
    Raises:
        Exception: An error occurred loading the TAC.
    """
    try:
        tac_data = np.asarray(np.loadtxt(filename, **kwargs).T, dtype=float, order='C')
    except ValueError:
        tac_data = np.asarray(np.loadtxt(filename, skiprows=1, **kwargs).T, dtype=float, order='C')
    except Exception as e:
        print(f"Couldn't read file {filename}. Error: {e}")
        raise e

    if np.max(tac_data[0]) >= 300:
        tac_data[0] /= 60.0

    return tac_data


def safe_copy_meta(input_image_path: str,
                   out_image_path: str):
    """
    Copy the metadata file from input image, to one with the same name as the
    output file. Intended to be used in functions operating on images in order
    to ensure a metadata file is associated with each new image.
    
    Args:
        input_image_path (str): Path to the input file for the function
            generating a new image.
        out_image_path (str): Path to the output file written by the function.
    """
    copy_meta_path = gen_meta_data_filepath_for_nifti(out_image_path)
    meta_data_dict = load_metadata_for_nifti_with_same_filename(input_image_path)
    write_dict_to_json(meta_data_dict=meta_data_dict, out_path=copy_meta_path)

def get_half_life_from_radionuclide(meta_data_file_path: str) -> float:
    """
    Extracts the radionuclide half-life in seconds from a nifti metadata file. This function
    grabs the tracer radionuclide from the metadata and assumes a fixed half-life based on this.
    Code borrowed from:
    https://github.com/bilgelm/dynamicpet/blob/main/src/dynamicpet/petbids/petbidsjson.py.

    Args:
        meta_data_file_path (str): Path to the nifti metadata file.

    Returns:
        float: The radionuclide half-life extracted from the tracer radionuclide.

    Raises:
        FileNotFoundError: If the metadata file does not exist at the provided path.
        KeyError: If the 'TracerRadionuclide' key is not found in the metadata file.
    """
    meta_data = safe_load_meta(meta_data_file_path)

    try:
        radionuclide = meta_data['TracerRadionuclide'].lower().replace("-", "")
    except KeyError as exc:
        raise KeyError("Required BIDS metadata field 'TracerRadionuclide' not found.") from exc

    return HALF_LIVES[radionuclide]

def get_half_life_from_meta(meta_data_file_path: str):
    """
    Extracts the radionuclide half-life (usually in seconds) from a nifti metadata file.

    Args:
        meta_data_file_path (str): Path to the nifti metadata file.

    Returns:
        float: The radionuclide half-life extracted from the metadata file.

    Raises:
        FileNotFoundError: If the metadata file does not exist at the provided path.
        KeyError: If the 'RadionuclideHalfLife' key is not found in the metadata file.
    """
    meta_data = safe_load_meta(meta_data_file_path)

    try:
        half_life = meta_data['RadionuclideHalfLife']
        return half_life
    except KeyError as exc:
        raise KeyError("RadionuclideHalfLife not found in meta-data file.") from exc

def get_half_life_from_nifti(image_path:str):
    """
    Retrieves the radionuclide half-life from a nifti image file.

    This function first checks if the provided nifti image file exists. It then derives
    the corresponding metadata file path using :func:`_gen_meta_data_filepath_for_nifti`
    and finally retrieves the half-life from the metadata using :func:`get_half_life_from_meta`.

    Args:
        image_path (str): Path to the nifti image file.

    Returns:
        float: The radionuclide half-life extracted from the metadata file.

    Raises:
        FileNotFoundError: If the nifti image file does not exist at the provided path.
    """
    if not os.path.exists(image_path):
        raise FileNotFoundError(f"Image file {image_path} not found")
    meta_path = gen_meta_data_filepath_for_nifti(image_path)
    try:
        half_life = get_half_life_from_radionuclide(meta_path)
    except KeyError:
        half_life = get_half_life_from_meta(meta_path)
    return half_life



class ImageIO:
    """
    :class:`ImageIO` to handle reading and writing imaging data and metadata.

    Provides several tools designed for reading and writing data within the Python environment.

    Key methods include:
        - :meth:`save_nii`: Saves a loaded NIfTI file to a file path.
        - :meth:`extract_image_from_nii_as_numpy`: Extracts imaging data from a NIfTI file as a numpy array.
        - :meth:`extract_header_from_nii`: Extracts header information from a NIfTI file as a dictionary.
        - :meth:`extract_np_to_nibabel`: Wraps imaging information in numpy into an Nibabel image.

    Attributes:
        verbose (bool): Set to `True` to output processing information.
    """

    def __init__(self, verbose: bool = True, ):
        """
        Initializes :class:`ImageIO` and sets verbose.

        Args:
            verbose (bool): Set to True to print debugging info to shell. Defaults to True.
        """
        self.verbose = verbose

    def save_nii(self, image: nibabel.nifti1.Nifti1Image, out_file: str):
        """
        Wrapper to save nifti to file.

        Args:
            image (nibabel.nifti1.Nifti1Image): Nibabel-type image to write to file.
            out_file (str): File path to which image will be written.
        """
        nibabel.save(image, out_file)
        if self.verbose:
            print(f"(ImageIO): Image saved to {out_file}")

    def extract_image_from_nii_as_numpy(self, image: nibabel.nifti1.Nifti1Image) -> np.ndarray:
        """
        Convenient wrapper to extract data from a .nii or .nii.gz file as a numpy array.

        Args:
            image (nibabel.nifti1.Nifti1Image): Nibabel-type image to write to file.

        Returns:
            The data contained in the .nii or .nii.gz file as a numpy array.
        """
        image_data = image.get_fdata()

        if self.verbose:
            print(f"(ImageIO): Image has shape {image_data.shape}")

        return image_data

    def extract_header_from_nii(self, image: nibabel.nifti1.Nifti1Image) -> FileBasedHeader:
        """
        Convenient wrapper to extract header information from a .nii or .nii.gz
        file as a nibabel file-based header.

        Args:
            image (nibabel.nifti1.Nifti1Image): Nibabel-type image to write to file.

        Returns:
            image_header (FileBasedHeader): The nifti header.
        """
        image_header = image.header

        if self.verbose:
            print(f"(ImageIO): Image header is: {image_header}")

        return image_header

    def extract_np_to_nibabel(self,
                              image_array: np.ndarray,
                              header: FileBasedHeader,
                              affine: np.ndarray) -> nibabel.nifti1.Nifti1Image:
        """
        Wrapper to convert an image array into nibabel object.

        Args:
            image_array (np.ndarray): Array containing image data.
            header (FileBasedHeader): Header information to include.
            affine (np.ndarray): Affine information we need to keep when rewriting image.

        Returns:
            image_nibabel (nibabel.nifti1.Nifti1Image): Image stored in nifti-like nibabel format.
        """
        image_nibabel = nibabel.nifti1.Nifti1Image(image_array, affine, header)
        return image_nibabel

    @staticmethod
    def affine_parse(image_affine: np.ndarray) -> tuple:
        """
        Parse the components of an image affine to return origin, spacing, direction.

        Args:
            image_affine (np.ndarray): A 4x4 affine matrix defining spacing, origin,
                and direction of an image.
        """
        spacing = nibabel.affines.voxel_sizes(image_affine)
        origin = image_affine[:, 3]

        quat = nibabel.quaternions.mat2quat(image_affine[:3, :3])
        dir_3x3 = nibabel.quaternions.quat2mat(quat)
        direction = np.zeros((4, 4))
        direction[-1, -1] = 1
        direction[:3, :3] = dir_3x3

        return spacing, origin, direction

    def extract_np_to_ants(self, image_array: np.ndarray, affine: np.ndarray) -> ants.ANTsImage:
        """
        Wrapper to convert an image array into ants object.
        Note header info is lost as ANTs does not carry this metadata.

        Args:
            image_array (np.ndarray): Array containing image data.
            affine (np.ndarray): Affine information we need to keep when rewriting image.

        Returns:
            image_ants (ants.ANTsImage): Image stored in nifti-like nibabel format.
        """
        origin, spacing, direction = self.affine_parse(affine)
        image_ants = ants.from_numpy(data=image_array, spacing=spacing, origin=origin, direction=direction)
        return image_ants

    @staticmethod
    def read_label_map_tsv(label_map_file: str) -> dict:
        """
        Static method to read a label map, translating region indices to region names,
        as a dictionary. Assumes tsv format.

        Args:
            label_map_file (str): Path to a json-formatted label map file.

        Returns:
            label_map (pd.DataFrame): Dataframe matching region indices, names,
                abbreviations, and mappings.

        Raises:
            FileNotFoundError: If the provided ctab file cannot be found in the directory.
        """
        if not os.path.exists(label_map_file):
            raise FileNotFoundError(f"Image file {label_map_file} not found")

        label_map = pd.read_csv(label_map_file,sep='\t')

        return label_map


def safe_load_4dpet_nifti(filename: str) -> nibabel.nifti1.Nifti1Image:
    """
    Safely load a 4D PET NIfTI file.

    This function checks if the given file has a '.nii' or '.nii.gz' extension, then tries to load
    it as a NIfTI file using the nibabel library. If the file cannot be loaded, it raises an
    exception.

    Args:
        filename (str): The path of the NIfTI file to be loaded.

    Returns:
        Nifti1Image: The loaded NIfTI 4D PET image.

    Raises:
        ValueError: If the file does not have a '.nii' or '.nii.gz' extension.
        Exception:  If an error occurred while loading the NIfTI file.
    """
    if not filename.endswith(('.nii', '.nii.gz')):
        raise ValueError(
            "Invalid file extension. Only '.nii' and '.nii.gz' are supported.")

    try:
        return nibabel.load(filename=filename)
    except Exception as e:
        print(f"Couldn't read file {filename}. Error: {e}")
        raise e


def validate_two_images_same_dimensions(image_1: nibabel.nifti1.Nifti1Image,
                                        image_2: nibabel.nifti1.Nifti1Image,
                                        check_4d: bool=False):
    """
    Check the dimensions of two Nifti1Image objects and verify they have the same shape.

    Args:
        image_1 (nibabel.nifti1.Nifti1Image): The first image of the two to check image size.
        image_2 (nibabel.nifti1.Nifti1Image): The second image of the two to check image size.
        check_4d (bool): If true, checks all dimensions including validating the number of frames.
            If false, only checks first three dimensions. Default False.
    
    Raises:
        ValueError: If images do not have the same dimensions.
    """
    shape_1 = image_1.shape
    shape_2 = image_2.shape

    same_shape = False
    if check_4d:
        same_shape = shape_1 == shape_2
    else:
        same_shape = shape_1[:3] == shape_2[:3]

    if not same_shape:
        raise ValueError(f'Got incompatible image sizes: {shape_1}, {shape_2}.')

def infer_sub_ses_from_tac_path(tac_path: str):
    """
    Infers subject and session IDs from a TAC file path by analyzing the filename.

    This method extracts subject and session IDs from the filename of a TAC file. It checks the
    presence of a `sub-` and `ses-` marker in the filename, which is followed by the subject and
    session respectively. This segment name is then formatted with each part capitalized. If no
    subject or session is found a generic value of `UNK` is returned.

    Args:
        tac_path (str): Path of the TAC file.
        tac_id (int): ID of the TAC.

    Returns:
        tuple: Inferred subject and session IDs.
    """
    path = pathlib.Path(tac_path)
    assert path.suffix == '.tsv', '`tac_path` must point to a TSV file (*.tsv)'
    filename = path.name
    fileparts = filename.split("_")
    subname = 'XXXX'
    for part in fileparts:
        if 'sub-' in part:
            subname = part.split('sub-')[-1]
            break
    if subname == 'XXXX':
        subname = 'UNK'
    else:
        name_parts = subname.split("-")
        subname = ''.join(name_parts)
    sesname = 'XXXX'
    for part in fileparts:
        if 'ses-' in part:
            sesname = part.split('ses-')[-1]
            break
    if sesname == 'XXXX':
        subname = 'UNK'
    else:
        name_parts = sesname.split("-")
        sesname = ''.join(name_parts)
    return subname, sesname


def km_regional_fits_to_tsv(fit_results_dir: str, out_tsv_dir: str):
    """
    Tidies the output of regional kinetic modeling results by converting JSON files into a TSV file
    with one row per fit region. Accomodates lists by converting them into key-value pairs. Assigns
    a subject and session to each row inferred from the original TAC file path.

    Requires fields to be identical across all JSON results files.

    Args:
        fit_results_dir (str): Directory where RTM results are stored in JSON files.
        out_tsv_dir (str): Path where resulting TSV file containing fit results will be stored.

    Returns:
        km_fits (pd.DataFrame): DataFrame containing KM fit data for all regions.
    """
    fit_results_jsons = glob.glob(os.path.join(fit_results_dir,'*.json'))
    km_fits = pd.DataFrame()
    for i,fit in enumerate(fit_results_jsons):
        fit_load = safe_load_meta(fit)
        fit_clean = flatten_metadata(fit_load)
        sub, ses = infer_sub_ses_from_tac_path(fit_clean['FilePathTTAC'])
        fit_clean['sub_id'] = sub
        fit_clean['ses_id'] = ses
        fit_pd = pd.DataFrame(fit_clean,index=[i])
        km_fits = pd.concat([km_fits,fit_pd])
    km_fits.to_csv(out_tsv_dir,sep='\t')
    return km_fits<|MERGE_RESOLUTION|>--- conflicted
+++ resolved
@@ -7,17 +7,12 @@
 import os
 import pathlib
 import re
-from dataclasses import dataclass
 
 import ants
 import nibabel
 import numpy as np
 import pandas as pd
-<<<<<<< HEAD
-
-=======
 from nibabel.filebasedimages import FileBasedHeader
->>>>>>> 36d35c43
 
 from .constants import HALF_LIVES
 
