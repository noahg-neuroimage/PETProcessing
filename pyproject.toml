[build-system]
requires = ["hatchling"]
build-backend = "hatchling.build"

[project]
name = "petpal"
version = "0.0.1"
description = "PET-PAL (Positron Emission Tomography Processing and Analysis Library)"
authors = [
    {name = "Furqan Dar"},
    {name = "Bradley Judge"},
    {name = "Noah Goldman"},
    {name = "Kenan Oestreich", email = "kenan.oestreich@wustl.edu"}
]
requires-python = ">= 3.9" # At least Python 3.9
dependencies = [
    "docker",
    "numpy",
    "scipy",
    "numba",
    "pandas",
    "nibabel",
    "antspyx==0.4.2",
    "fslpy",
    "SimpleITK",
    "matplotlib",
    "sphinx",
    "pydata-sphinx-theme",
    "bids_validator",
    "seaborn"
]
readme = "README.md"
classifiers = [  # These are added to PyPI package when published; Used for searching
    "License :: OSI Approved :: GNU General Public License v3 or later (GPLv3+)",
    "Development Status :: 2 - Pre-Alpha",
    "Intended Audience :: Science/Research",
    "Natural Language :: English",
    "Topic :: Scientific/Engineering :: Image Processing",

    # Python Versions (This does NOT restrict in any way; merely for PyPI searches)
    "Programming Language :: Python :: 3",
]

[project.scripts]
    petpal-preproc = "petpal.cli.cli_preproc:main"
    petpal-bids = "petpal.cli.cli_bids:main"
    petpal-tac-interpolate = "petpal.cli.cli_tac_interpolation:main"
    petpal-graph-plot = "petpal.cli.cli_graphical_plots:main"
    petpal-graph-analysis = "petpal.cli.cli_graphical_analysis:main"
    petpal-parametric-image = "petpal.cli.cli_parametric_images:main"
    petpal-tcm-fit = "petpal.cli.cli_tac_fitting:main"
    petpal-rtms = "petpal.cli.cli_reference_tissue_models:main"
    petpal-vat-proc = "petpal.cli.cli_vat_processing:main"
<<<<<<< HEAD
    petpal-pib-proc = "petpal.cli.cli_pib_processing:main"
=======
    petpal-brier-fdg-pipeline = "petpal.cli.cli_brier_fdg_processing:main"
>>>>>>> 3173e624

[project.urls]
    Repository = "https://github.com/FurqanDar/PETProcessing.git"<|MERGE_RESOLUTION|>--- conflicted
+++ resolved
@@ -51,11 +51,8 @@
     petpal-tcm-fit = "petpal.cli.cli_tac_fitting:main"
     petpal-rtms = "petpal.cli.cli_reference_tissue_models:main"
     petpal-vat-proc = "petpal.cli.cli_vat_processing:main"
-<<<<<<< HEAD
+    petpal-brier-fdg-pipeline = "petpal.cli.cli_brier_fdg_processing:main"
     petpal-pib-proc = "petpal.cli.cli_pib_processing:main"
-=======
-    petpal-brier-fdg-pipeline = "petpal.cli.cli_brier_fdg_processing:main"
->>>>>>> 3173e624
 
 [project.urls]
     Repository = "https://github.com/FurqanDar/PETProcessing.git"